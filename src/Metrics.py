# src/Metrics.py
# THIS CODE WILL HANDLE THE METRIC OBJECTS
from __future__ import annotations

import ast
import math
import re
import subprocess
import tempfile
from abc import ABC, abstractmethod
from dataclasses import dataclass
from pathlib import Path
from textwrap import shorten
from typing import Any, Iterable, Mapping, Optional
from urllib.parse import quote, urlparse

from src.Client import GitClient, HFClient, PurdueClient
from src.logging_utils import get_logger
from src.utils import browse_hf_repo, injectHFBrowser

logger = get_logger(__name__)


@dataclass(frozen=True)
class MetricResult:
    """
    Canonical result object returned by all metrics.

    Attributes
    ----------
    metric : str
        Human-friendly metric name (e.g., "License Check").
    key : str
        Stable identifier/slug for the metric (e.g., "license").
    value : Any
        The primary result produced by the metric (bool, str, dict, etc.).
    latency_ms : float
        How long the metric took to execute (milliseconds).
    details : Optional[Mapping[str, Any]]
        Optional extra information for display or debugging.
    error : Optional[str]
        If the metric failed, put a concise error message here
        and set `value` as appropriate.
    """
    metric: str
    key: str
    value: Any
    latency_ms: float
    details: Optional[Mapping[str, Any]] = None
    error: Optional[str] = None


class Metric(ABC):
    """
    Abstract base class for metrics.

    Subclasses must implement ``compute()`` to perform the actual work.
    """

    name: str  # Human-friendly metric name (e.g., "License Check").
    key: str  # Identifier/slug for the metric (e.g., "license").

    @abstractmethod
    def compute(self, inputs: dict[str, Any], **kwargs: Any) -> float:
        """
        Compute the metric score from parsed inputs.

        Parameters
        ----------
        inputs : dict[str, Any]
            Parsed inputs required by the metric.
        **kwargs : Any
            Optional per-metric tuning parameters.

        Returns
        -------
        float
            A score between 0.0 and 1.0.
        """
        raise NotImplementedError


class RampUpTime(Metric):
    """
    Metric estimating ramp-up time based on the length of the
    'Use this model' / 'Usage' section in a model's README on HuggingFace.

    A shorter section implies quicker ramp-up, yielding a higher score.
    """
    name = "Ramp-Up Time"
    key = "ramp_up_time"

    def __init__(self):
        self.client = HFClient(max_requests=3)
        self.grok = PurdueClient(max_requests=100)

    def _extract_usage_section(self, text: str) -> str | None:
        """
        Ask the Grok LLM to isolate usage instructions from the README text.

        Parameters
        ----------
        text : str
            Raw page text harvested from the Hugging Face model page.

        Returns
        -------
        str | None
            Cleaned usage-focused excerpt, or ``None`` if no guidance is found
            or the LLM request fails.
        """
        if not text:
            return None

        prompt = f"""
        You are an AI assistant. Extract and return ONLY the sections
        that explain how to use the model, code examples, or instructions
        to get started. Ignore unrelated sections.

        Text:
        {text}

        Extract usage text verbatim.
        """
        try:
            logger.debug("Requesting usage extraction for text length %d",
                         len(text))
            response = self.grok.llm(prompt)
            return response.strip() if response else None
        except Exception:
            logger.info("Usage extraction failed via LLM", exc_info=True)
            return None

    def compute(self, inputs: dict[str, Any], **kwargs: Any) -> float:
        """
        Score how quickly a developer can ramp up on a Hugging Face model.

        Parameters
        ----------
        inputs : dict[str, Any]
            Must include the key ``"model_url"`` pointing at the model page.
        **kwargs : Any
            Present for interface compatibility; unused.

        Returns
        -------
        float
            Ramp-up score between 0.0 (hard to learn) and 1.0 (fast to learn).
        """
        url = inputs.get("model_url")
        if not url:
            raise ValueError("Missing required input: model_url")

        logger.info("Computing ramp-up score for %s", url)
        # Fetch the full page text using Selenium
        full_page_text = injectHFBrowser(url)
        usage_text = self._extract_usage_section(full_page_text)

        if usage_text:
            char_count = len(usage_text)
            logger.debug("Usage text length for %s: %d", url, char_count)
        else:
            logger.info("No usage guidance found for %s", url)
            return 0.0

        # Weight long instructions logarithmically so modest increases in
        # length do not crater the score, while extremely long sections still
        # reduce it meaningfully.
        score = 1.0 / (1.0 + math.log1p(char_count / 500))
        score = max(0.0, min(score, 1.0))

        logger.info("Ramp-up score for %s: %.3f", url, score)
        return score


class LicenseMetric(Metric):
    """
    Metric that find the model license and assigns it
    a score from 0 to 1 using a lookup table
    or LLM if not found.
    """

    name = "License Permissiveness"
    key = "license_metric"

    # The below lookup table assigns scores based on
    # how much each license allows for:
    # linking, distribution, modification,
    # patent grant, private use and sublicensing.
    # Licenses that allow 5 or 6 of these are given a score of 1.0,
    # those that allow 3 or 4 are given a score of 0.75,
    # others are given a score of 0.5.

    license_scores: dict[str, float] = {
        # Permissive (1.0)
        "apache-2.0": 1.0,
        "mit": 1.0,
        "afl-3.0": 1.0,
        "bsd": 1.0,
        "bsd-2-clause": 1.0,
        "bsd-3-clause": 1.0,
        "bsd-3-clause-clear": 1.0,
        "isc": 1.0,
        "zlib": 1.0,
        "cdla-permissive-1.0": 1.0,
        "cdla-permissive-2.0": 1.0,
        "ms-pl": 1.0,
        "postgresql": 1.0,
        "osl-3.0": 1.0,
        "apple-ascl": 1.0,
        "mpl-2.0": 1.0,
        "pddl": 1.0,
        "unlicense": 1.0,
        "cc0-1.0": 1.0,
        "wtfpl": 1.0,
        "intel-research": 1.0,
        "ofl-1.1": 1.0,
        "lppl-1.3c": 1.0,
        "ncsa": 1.0,
        "etalab-2.0": 1.0,

        # Less permissive (0.75)
        "gpl-3.0": 0.75,
        "gpl-2.0": 0.75,
        "gpl": 0.75,
        "agpl-3.0": 0.75,
        "lgpl-3.0": 0.75,
        "lgpl-2.1": 0.75,
        "lgpl": 0.75,
        "lgpl-lr": 0.75,
        "epl-2.0": 0.75,
        "epl-1.0": 0.75,
        "ecl-2.0": 0.75,
        "eupl-1.1": 0.75,
        "eupl-1.2": 0.75,
        "artistic-2.0": 0.75,
        "cdla-sharing-1.0": 0.75,
        "cc-by-4.0": 0.75,
        "cc-by-3.0": 0.75,
        "cc-by-2.0": 0.75,
        "cc-by-2.5": 0.75,
        "cc-by-sa-4.0": 0.75,
        "cc-by-sa-3.0": 0.75,
        "odc-by": 0.75,
        "bsl-1.0": 0.75,
        "odbl": 0.75,
        "gfdl": 0.75,

        # Restrictive (0.5)
        "cc-by-nc-4.0": 0.5,
        "cc-by-nc-2.0": 0.5,
        "cc-by-nc-3.0": 0.5,
        "cc-by-nc-nd-4.0": 0.5,
        "cc-by-nc-nd-3.0": 0.5,
        "cc-by-nc-sa-4.0": 0.5,
        "cc-by-nc-sa-3.0": 0.5,
        "cc-by-nc-sa-2.0": 0.5,
        "cc-by-nd-4.0": 0.5,
        "fair-noncommercial-research-license": 0.5,

        # Model-specific / special licenses
        "openrail": 0.75,
        "creativeml-openrail-m": 0.75,
        "openrail++": 0.75,
        "gemma": 0.75,
        "llama2": 0.75,
        "llama3": 0.75,
        "llama3.1": 0.75,
        "llama3.2": 0.75,
        "llama3.3": 0.75,
        "llama4": 0.75,
        "bigscience-bloom-rail-1.0": 0.75,
        "bigscience-openrail-m": 0.75,
        "bigcode-openrail-m": 0.75,
        "open-mdw": 1,  # open data / model weights, permissive
        "h-research": 0.5,  # research-only, restrictive
        "c-uda": 0.5,  # non-commercial, restrictive
        "apple-amlr": 0.5,  # apple-specific, restrictive
        "deepfloyd-if-license": 0.5,  # non-commercial research only
        "cc": 0.75,  # attribution-required

        "other": 0.5  # catch-all
    }

    def __init__(self):
        self.hf_client = HFClient(max_requests=100)
        self.grok_client = PurdueClient(max_requests=100)

    def compute(self, inputs: dict[str, Any], **kwargs) -> float:
        """
        Compute the license score from parsed inputs.

        Parameters
        ----------
        inputs : dict[str, Any]
            Parsed inputs required by the metric. Must include a key called
            'model_url' with its corresponding correct link

        **kwargs : Any
            Optional per-metric tuning parameters.

        Returns
        -------
        float
            A score between 0.0 and 1.0.

        Raises
        ------
        RuntimeError
            If no valid HF model URL is found in the dict
        """
        # model_url must be in the dict
        if "model_url" not in inputs.keys():
            raise ValueError("Model link not found in input dictionary")

        # extract model_id from URL
        model_id = inputs['model_url'].split("https://huggingface.co/")[-1]
        logger.info("Computing license score for %s", model_id)

        # try to get license from HFClient and assign a score
        model_info = self.hf_client.request("GET",
                                            f"/api/models/{model_id}")
        card_data = model_info["cardData"]
        license_type = card_data.get("license", None)
        if license_type is None:
            logger.debug("License not specified for %s", model_id)
            score = 0.0
        elif license_type not in self.license_scores:
            # this grok call will likely never happen because all
            # licenses not given on HF's license filter are labeled "other"
            prompt = (f"Rank the this HuggingFace model: {model_id}. "
                      "Give it of three scores, 1, 0.75, or 0.5. "
                      "base your ranking on the rakings of this "
                      "dictionary of licenses and their scores: "
                      f"{str(self.license_scores)}")
            response = self.grok_client.llm(prompt)
            new_prompt = ("Given this LLM output, please extract"
                          "the score it assigned and only output"
                          "the number and that's it. Here is the"
                          f"response: {response}")
            score = float(self.grok_client.llm(new_prompt))
            logger.debug("Derived license score %.2f for %s via LLM",
                         score, model_id)
        else:
            score = self.license_scores[license_type]
            logger.debug("Found license %s with score %.2f for %s",
                         license_type, score, model_id)

        logger.info("License score for %s: %.2f", model_id, score)
        return score


class SizeMetric(Metric):
    """
    Metric that finds the model size in bits and converts it
    to a score from 0 to 1 using a lookup table
    """
    name = "Model Size"
    key = "size_metric"
    maxModelBits = 8e11  # Decieded on 100GB being too big

    commonModelFileEndings = [
        ".bin",
        ".safetensors",
        ".h5",
        ".ckpt",
        ".onnx",
        ".tflite",
        ".pb",
        ".mlmodel",
        ".gguf",
        ".ggml",
        ".ggjt",
        ".pt",
    ]

    def __init__(self):
        self.hf_client = HFClient(max_requests=100)

    def extract_bits_from_saftensor(self,
                                    safeTensorDict: dict[str, int]) -> int:
        """
        Estimate the model footprint using safetensor metadata.

        Parameters
        ----------
        safeTensorDict : dict[str, int]
            Mapping from precision label (e.g., ``"float16"``) to the number
            of tensors stored at that precision. The precision text is
            expected to contain the bit-width as digits.

        Returns
        -------
        int
            Total number of bits implied by the smallest precision entry.
        """
        bits = []
        for precision in safeTensorDict.keys():
            # Keys look like "float16" or "bfloat16"; pull out the digits to
            # determine the bit-width represented by that entry.
            param_size = int(''.join(ch for ch in precision if ch.isdigit()))
            n_params = param_size * safeTensorDict[precision]
            bits.append(n_params)
        # Pick the smallest bit count so we do not overestimate the footprint
        # when multiple precisions are present.
        return min(bits)

    def compute(self, inputs: dict[str, Any], **kwargs: Any) -> float:
        """
        Compute the metric score from parsed inputs.

        Parameters
        ----------
        inputs : dict[str, Any]
            Parsed inputs required by the metric. Must include a key called
            'model_url' with its corresponding correct link

        **kwargs : Any
            Optional per-metric tuning parameters.

        Returns
        -------
        float
            A score between 0.0 and 1.0.

        Raises
        ------
        RuntimeError
            If no valid HF model URL is found in the dict
        """
        # model_url must be in the dict
        if "model_url" not in inputs.keys():
            raise ValueError("Model link not found in input dictionary")

        # Extract the model id and get model info using API
        model_id = inputs['model_url'].split("https://huggingface.co/")[-1]
        logger.info("Computing size score for %s", model_id)
        card_data = self.hf_client.request("GET", f"/api/models/{model_id}")

        bits = None
        # If we have access to safetensors, use that
        have_safetensrs = 'safetensors' in card_data.keys()
        if have_safetensrs and 'parameters' in card_data['safetensors'].keys():
            params = card_data['safetensors']['parameters']
            bits = self.extract_bits_from_saftensor(params)
            logger.debug("Using safetensor metadata for %s -> %s bits",
                         model_id, bits)
        # If not we will need to browse the repo
        else:
            files = browse_hf_repo(self.hf_client,
                                   model_id,
                                   repo_type="model",
                                   revision="main",
                                   recursive=True)
            files_filtered = []
            for f in files:
                if any(f[0].endswith(ext)
                       for ext in SizeMetric.commonModelFileEndings):
                    files_filtered.append(f)

            # No model files means we have no bits
            if len(files_filtered) == 0:
                bits = -1
                logger.debug("No model files found for %s", model_id)
            # Average the file sizes
            else:
                all_bits = [f[1] for f in files_filtered]
                bits = 8 * int(sum(all_bits) / len(all_bits))
                logger.debug("Estimated bits for %s from %d file(s): %s",
                             model_id, len(files_filtered), bits)

        # Now that we have the bits, let's assign our score.
        # This will be based on a log scale between the number of bits of
        # the model and the number of bits in HF's biggest model.
        # The log is there to smooth things out and we divide by a factor
        # that will make the score approach 1 as the size fits into a
        # Jetson Nano.
        # Finally, we will clip between 0 and 1 in case of any extreme values.
        # For the Jetson Nano parameters we just want the model file to be
        # under 1.5GB (1.2e10 bits).
        if bits <= 0:
            logger.info("Size score for %s: %.2f (no size info)",
                        model_id, 0.0)
            return 0
        score_raw = (1-math.log(bits / SizeMetric.maxModelBits))
        score = score_raw / (1-math.log(1.2e10 / SizeMetric.maxModelBits))
        score = min(score, 1)
        score = max(score, 0)
        logger.info("Size score for %s: %.2f", model_id, score)
        return score


class AvailabilityMetric(Metric):
    """
    Metric that checks whether a model has an associated dataset and codebase
    available. Awards 0.5 for each item found via the model card.

    This metric uses Selenium (via ``injectHFBrowser``) to retrieve the full
    rendered model page text and a Grok LLM to identify mentions/links to an
    available dataset and an available code repository.
    """

    name = "Availability"
    key = "availability_metric"

    def __init__(self) -> None:
        self.grok = PurdueClient(max_requests=100)
        self.last_details: dict[str, Any] = {}

    def _llm_detect_availability(self, page_text: str) \
            -> tuple[bool, bool, str, str]:
        """
        Use the Grok LLM to determine whether the page text indicates a
        dataset and/or a codebase are available.

        Parameters
        ----------
        page_text : str
            Visible text of the Hugging Face model page.

        Returns
        -------
        tuple[bool, bool, str, str]
            (dataset_available, codebase_available,
            dataset_evidence, codebase_evidence).
        """
        logger.debug("Running availability LLM check with text length %d",
                     len(page_text or ""))
        if not page_text:
            return (False, False, "", "")

        prompt = f"""
        You will be given the visible text of a Hugging Face model page.
        Determine if BOTH of the following are PRESENT AND AVAILABLE to users:

        1) A dataset: a specific dataset link/name indicating training or
        evaluation data,
           or a clear pointer to a dataset page (e.g.,
           huggingface.co/datasets/...,
           Kaggle dataset, etc.).
           If URL, just the URL is sufficient for evidence.
        2) A codebase: a concrete link to source code repository
        (e.g., GitHub/GitLab/Bitbucket) or an
           installable package with a repository reference. If just a reference
           to a repository, but no link, not sufficient. If URL, just the
           URL is sufficient for evidence.

        Respond STRICTLY in compact JSON with four fields:
        {{"dataset_available": <true|false>, "codebase_available":
        <true|false>,
        "dataset_evidence": "<short snippet or URL>",
        "codebase_evidence": "<short snippet or URL>"}}

        Text:
        {page_text}
        """

        try:
            raw = self.grok.llm(prompt)
            import json
            text = (raw or "").strip()
            if text.startswith("```"):
                text = text.strip('`')
            start = text.find("{")
            end = text.rfind("}")
            if start != -1 and end != -1 and end > start:
                text = text[start:end+1]
            obj = json.loads(text)
            dataset = bool(obj.get("dataset_available", False))
            codebase = bool(obj.get("codebase_available", False))
            dataset_ev = str(obj.get("dataset_evidence", ""))[:500]
            codebase_ev = str(obj.get("codebase_evidence", ""))[:500]
            logger.debug("LLM availability result dataset=%s code=%s",
                         dataset, codebase)
            return (dataset, codebase, dataset_ev, codebase_ev)
        except Exception:
            logger.info("LLM parsing failed; falling back to heuristics",
                        exc_info=True)
            lower = page_text.lower()
            dataset_hits = any(
                kw in lower for kw in [
                    "huggingface.co/datasets/", " datasets/", "dataset:",
                    "trained on", "training data:", "evaluation dataset",
                    "kaggle.com/datasets", "dataset card"
                ]
            )
            codebase_hits = any(
                kw in lower for kw in [
                    "github.com/", "gitlab.com/", "bitbucket.org/",
                    "source code", "repository", "codebase"
                ]
            )
            # Heuristic evidence snippets
            dataset_ev = ""
            codebase_ev = ""
            if dataset_hits:
                for kw in [
                    "huggingface.co/datasets/", "kaggle.com/datasets",
                    "dataset card", "evaluation dataset"
                ]:
                    idx = lower.find(kw)
                    if idx != -1:
                        dataset_ev = page_text[max(0, idx-40): idx+120]
                        break
            if codebase_hits:
                for kw in [
                    "github.com/", "gitlab.com/", "bitbucket.org/",
                    "source code", "repository"
                ]:
                    idx = lower.find(kw)
                    if idx != -1:
                        codebase_ev = page_text[max(0, idx-40): idx+120]
                        break
            logger.debug("Heuristic availability result dataset=%s code=%s",
                         dataset_hits, codebase_hits)
            return (dataset_hits, codebase_hits, dataset_ev, codebase_ev)

    def compute(self, inputs: dict[str, Any], **kwargs: Any) -> float:
        """
        Compute the availability score based on dataset/codebase presence.

        Parameters
        ----------
        inputs : dict[str, Any]
            Parsed inputs required by the metric. Must include a key called
            'model_url' with its corresponding correct link

        **kwargs : Any
            Optional per-metric tuning parameters.

        Returns
        -------
        float
            A score between 0.0 and 1.0. Dataset availability contributes 0.5,
            and codebase availability contributes 0.5.

        Raises
        ------
        ValueError
            If 'model_url' is missing from inputs.
        """

        model_url = inputs.get("model_url")
        if not isinstance(model_url, str) or not model_url.strip():
            raise ValueError("Model link not found in input dictionary")

        logger.info("Computing availability score for %s", model_url)

        def _nonempty_url(v: Any) -> bool:
            return isinstance(v, str) and v.strip().startswith("http")

        explicit_dataset = inputs.get("dataset_url")
        explicit_git = inputs.get("git_url")

        has_dataset = _nonempty_url(explicit_dataset)
        has_code = _nonempty_url(explicit_git)

        dataset_ev = explicit_dataset if has_dataset else ""
        code_ev = explicit_git if has_code else ""

        if not (has_dataset and has_code):
            try:
                page_text = injectHFBrowser(model_url)
            except Exception:
                page_text = ""
            d_avail, c_avail, d_ev, c_ev = \
                self._llm_detect_availability(page_text)
            if d_avail and not has_dataset:
                has_dataset = True
                dataset_ev = d_ev
            if c_avail and not has_code:
                has_code = True
                code_ev = c_ev

        self.last_details = {
            "dataset_available": has_dataset,
            "codebase_available": has_code,
            "dataset_evidence": dataset_ev,
            "codebase_evidence": code_ev,
        }
        # print(self.last_details)
        score = (0.5 if has_dataset else 0.0) + (0.5 if has_code else 0.0)
        logger.info("Availability score for %s: %.2f", model_url, score)
        return score


class DatasetQuality(Metric):
    """
    Evaluate dataset quality by combining reuse and community engagement.

    The metric inspects Hugging Face metadata to determine how often a
    dataset is reused across models and how many likes it has accrued,
    yielding a bounded score that favors broad adoption.
    """

    name = "Dataset Quality"
    key = "dataset_quality"

    def __init__(self, hf_client: Optional[HFClient] = None) -> None:
        self.hf_client = HFClient(max_requests=100)
        self.last_details: dict[str, Any] = {}

    def compute(self, inputs: dict[str, Any], **kwargs: Any) -> float:
        """
        Score a dataset by blending reuse counts with community likes.

        Parameters
        ----------
        inputs : dict[str, Any]
            Parser output that may contain dataset and/or model URLs.
        **kwargs : Any
            Unused placeholder for interface compatibility.

        Returns
        -------
        float
            Weighted dataset quality score clamped to ``[0.0, 1.0]``.
        """

        # Step 1: resolve which dataset we should inspect
        dataset_id = self._extract_dataset_id(inputs)
        if not dataset_id:
            self.last_details = {"reason": "dataset_not_found"}
            logger.info("Dataset quality: no dataset found")
            return 0.0

        logger.info("Computing dataset quality for %s", dataset_id)

        # Step 2: pull the dataset metadata from Hugging Face
        payload = self._fetch_dataset(dataset_id)
        if payload is None:
            self.last_details = {
                "dataset_id": dataset_id,
                "reason": "hf_api_error",
            }
            logger.info("Dataset quality: API error for %s", dataset_id)
            return 0.0

        likes = self._safe_int(payload.get("likes"))
        use_count = self.count_models_for_dataset(dataset_id)
        logger.debug("Dataset %s likes=%d use_count=%d",
                     dataset_id, likes, use_count)

        # Step 3: convert engagement numbers into bounded scores
        likes_score = self._squash_score(likes, scale=250)
        use_score = self._squash_score(use_count, scale=40)

        score = (0.6 * use_score) + (0.4 * likes_score)
        score = max(0.0, min(1.0, score))

        self.last_details = {
            "dataset_id": dataset_id,
            "likes": likes,
            "use_count": use_count,
            "likes_score": likes_score,
            "use_score": use_score,
        }
        logger.info("Dataset quality score for %s: %.2f", dataset_id, score)
        return score

    def _extract_dataset_id(self, inputs: Mapping[str, Any]) -> Optional[str]:
        """
        Resolve the primary dataset slug from parser output or model metadata.

        Parameters
        ----------
        inputs : Mapping[str, Any]
            Parsed artifacts describing the model and any referenced datasets.

        Returns
        -------
        Optional[str]
            Normalized ``owner/name`` dataset slug, or ``None`` when absent.
        """
        # Prefer explicit dataset URLs that the parser already categorized.
        dataset_url = inputs.get("dataset_url")
        if isinstance(dataset_url, str):
            slug = self._dataset_slug_from_url(dataset_url)
            if slug:
                return slug

        # Fall back to inspecting the referenced model's metadata.
        model_url = inputs.get("model_url")
        if not isinstance(model_url, str):
            return None

        model_id = self._model_id_from_url(model_url)
        if not model_id:
            return None

        model_info = self._fetch_model(model_id)
        if not isinstance(model_info, Mapping):
            return None

        candidates: list[Any] = []
        # Older model cards advertise datasets under these top-level keys.
        candidates.extend([model_info.get("dataset"),
                           model_info.get("datasets")])
        card = model_info.get("cardData")
        if isinstance(card, Mapping):
            # Newer model cards store richer data inside ``cardData``.
            candidates.extend([card.get("dataset"), card.get("datasets")])
        for candidate in candidates:
            slug = self._first_dataset_slug(candidate)
            if slug:
                return slug

        tags = model_info.get("tags")
        if isinstance(tags, list):
            for tag in tags:
                if isinstance(tag, str) and tag.startswith("datasets:"):
                    # Tags occasionally encode dataset information,
                    # e.g. "datasets:mnist".
                    ref = tag.split(":", 1)[1]
                    slug = self._normalize_dataset_reference(ref)
                    if slug:
                        return slug

        return None

    def _fetch_dataset(self, dataset_id: str) -> Optional[Mapping[str, Any]]:
        """
        Fetch dataset metadata for ``dataset_id`` via the Hugging Face API.

        Parameters
        ----------
        dataset_id : str
            Normalized dataset slug (``owner/name``) to request from the API.

        Returns
        -------
        Optional[Mapping[str, Any]]
            Parsed dataset payload, or ``None`` if the request fails.
        """
        try:
            logger.debug("Fetching dataset metadata for %s", dataset_id)
            data = self.hf_client.request(
                "GET",
                f"/api/datasets/{quote(dataset_id, safe='/@.-')}",
            )
        except Exception:
            logger.info("Failed to fetch dataset %s",
                        dataset_id,
                        exc_info=True)
            return None
        return data if isinstance(data, Mapping) else None

    def _fetch_model(self, model_id: str) -> Optional[Mapping[str, Any]]:
        """
        Fetch model metadata so we can inspect the declared datasets.

        Parameters
        ----------
        model_id : str
            Normalized model slug (``owner/name``) to request from the API.

        Returns
        -------
        Optional[Mapping[str, Any]]
            Parsed model payload, or ``None`` when the request fails.
        """
        try:
            logger.debug("Fetching model metadata for %s", model_id)
            data = self.hf_client.request(
                "GET",
                f"/api/models/{quote(model_id, safe='/@.-')}",
            )
        except Exception:
            logger.info("Failed to fetch model %s", model_id, exc_info=True)
            return None
        return data if isinstance(data, Mapping) else None

    @staticmethod
    def _safe_int(value: Any) -> int:
        """
        Convert ``value`` to a non-negative integer, defaulting to ``0``.

        Parameters
        ----------
        value : Any
            Raw value retrieved from Hugging Face metadata.

        Returns
        -------
        int
            Parsed integer or ``0`` if conversion fails.
        """
        try:
            return max(int(value), 0)
        except (TypeError, ValueError):
            return 0

    @staticmethod
    def _squash_score(value: int, *, scale: int) -> float:
        """
        Compress counts into the ``[0.0, 1.0]`` interval with log roll-off.

        Parameters
        ----------
        value : int
            Raw count to transform.
        scale : int
            Reference value that maps to a score near ``1.0``.

        Returns
        -------
        float
            Log-scaled score bounded to ``[0.0, 1.0]``.
        """
        if value <= 0 or scale <= 0:
            return 0.0
        return min(1.0, math.log1p(value) / math.log1p(scale))

    def _first_dataset_slug(self, value: Any) -> Optional[str]:
        """
        Return the first normalized dataset slug contained in ``value``.

        Parameters
        ----------
        value : Any
            String or list originating from model metadata.

        Returns
        -------
        Optional[str]
            Normalized ``owner/name`` slug, or ``None`` if none are found.
        """
        if isinstance(value, str):
            return self._normalize_dataset_reference(value)
        if isinstance(value, list):
            for item in value:
                slug = self._normalize_dataset_reference(item)
                if slug:
                    return slug
        return None

    def _normalize_dataset_reference(self, reference: Any) -> Optional[str]:
        """
        Normalize free-form dataset references into ``owner/name`` format.

        Parameters
        ----------
        reference : Any
            Arbitrary dataset hint collected from metadata or tags.

        Returns
        -------
        Optional[str]
            Normalized dataset slug suitable for API requests.
        """
        if not isinstance(reference, str):
            return None
        text = reference.strip()
        if not text:
            return None
        if text.startswith("datasets:"):
            text = text.split(":", 1)[1]
        if text.startswith("http://") or text.startswith("https://"):
            return self._dataset_slug_from_url(text)
        if text.startswith("huggingface.co/"):
            return self._dataset_slug_from_url(f"https://{text}")
        if "/" in text:
            parts = [p for p in text.split("/") if p]
            if len(parts) >= 2:
                return f"{parts[0]}/{parts[1]}"
            if parts:
                return parts[0]
        return None

    @staticmethod
    def _dataset_slug_from_url(url: str) -> Optional[str]:
        """
        Extract ``owner/name`` slug from a Hugging Face dataset URL.

        Parameters
        ----------
        url : str
            Dataset URL copied from the Hub.

        Returns
        -------
        Optional[str]
            Normalized slug when extraction succeeds, else ``None``.
        """
        parsed = urlparse(url)
        path = parsed.path.strip("/")
        if not path:
            return None
        if path.startswith("datasets/"):
            path = path[len("datasets/"):]
        segments = [
            seg for seg in path.split("/")
            if seg not in {"blob", "tree", "resolve", "main", "raw", "viewer"}
        ]
        if not segments:
            return None
        if len(segments) >= 2:
            return f"{segments[0]}/{segments[1]}"
        return segments[0]

    @staticmethod
    def _model_id_from_url(url: str) -> Optional[str]:
        """
        Extract ``owner/name`` slug from a Hugging Face model URL.

        Parameters
        ----------
        url : str
            Model URL copied from the Hub.

        Returns
        -------
        Optional[str]
            Normalized slug when extraction succeeds, else ``None``.
        """
        parsed = urlparse(url)
        path = parsed.path.strip("/")
        if not path or path.startswith("datasets/"):
            return None
        parts = [part for part in path.split("/") if part]
        if not parts:
            return None
        if len(parts) >= 2:
            return f"{parts[0]}/{parts[1]}"
        return parts[0]

    def count_models_for_dataset(self, dataset_id: str,
                                 limit: int = 1000) -> int:
        """
        Count models on the Hub that self-report using ``dataset_id``.

        Parameters
        ----------
        dataset_id : str
            Normalized dataset slug to pass through the Hub filters.
        limit : int, optional
            Maximum number of results to request per API call,
            by default ``1000``.

        Returns
        -------
        int
            Unique model count associated with the dataset.
        """
        slug = dataset_id.split("/")[-1]

        # Common ways authors tag datasets in model cards
        filters: Iterable[str] = {
            slug,                          # e.g. "imagenet-1k"
            f"dataset:{slug}",             # e.g. "dataset:imagenet-1k"
            dataset_id,                    # e.g. "ILSVRC/imagenet-1k"
            f"dataset:{dataset_id}",       # e.g. "dataset:ILSVRC/imagenet-1k"
        }

        seen: set[str] = set()
        for f in filters:
            try:
                models: list[dict[str, Any]] = self.hf_client.request(
                    "GET",
                    "/api/models",
                    params={"filter": f, "limit": limit}
                )
            except Exception:
                continue
            if not isinstance(models, list):
                continue
            for m in models:
                mid = m.get("modelId")
                if mid:
                    # Track models uniquely to avoid
                    # double-counting across filters.
                    seen.add(mid)

        count = len(seen)
        logger.debug("Dataset %s associated with %d model(s)",
                     dataset_id,
                     count)
        return count


class CodeQuality(Metric):
    """
    Assess codebases by combining lint heuristics, typing coverage,
    and LLM judgment.

    The metric fetches Python sources linked from a model card or explicit
    repository URL, runs lightweight static checks, and asks an LLM to
    estimate engineering quality. When no code is available, it falls back
    to interpreting the model card alone.
    """

    name = "Code Quality"
    key = "code_quality"

    def __init__(
        self,
        hf_client: Optional[HFClient] = None,
        grok_client: Optional[PurdueClient] = None,
    ) -> None:
        self.hf_client = hf_client or HFClient(max_requests=10)
        self.grok = grok_client or PurdueClient(max_requests=100)
        self.last_details: dict[str, Any] = {}

    def compute(self, inputs: dict[str, Any], **kwargs: Any) -> float:
        """
        Resolve source code, analyse it, and optionally fall back to the
        model card.

        Parameters
        ----------
        inputs : dict[str, Any]
            Parser output that may include ``git_url`` or ``model_url``
            pointing to the codebase or model card.
        **kwargs : Any
            Placeholder for interface compatibility; unused.

<<<<<<< HEAD
        return score


class PerformanceClaimsMetric(Metric):
    """
    Metric that inspects the model card/README to detect
    reported benchmarks and performance claims.
    """
    name = "Performance Claims"
    key = "performance_claims"

    def __init__(self):
        self.hf_client = HFClient(max_requests=100)
        self.grok_client = GrokClient(max_requests=100)

    def compute(self, inputs: dict[str, Any], **kwargs: Any) -> float:
        """
        Compute the metric score from parsed inputs.

        Parameters
        ----------
        inputs : dict[str, Any]
            Parsed inputs required by the metric. Must include a key called
            'model_url' with its corresponding correct link

        **kwargs : Any
            Optional per-metric tuning parameters.

        Returns
        -------
        float
            A score between 0.0 and 1.0.

        Raises
        ------
        RuntimeError
            If no valid HF model URL is found in the dict
        """
        # appropriate URL must be in the dict
        if "model_url" not in inputs.keys():
            raise ValueError("No good link found in input dictionary")

        try:
            # try to get license from HFClient if possible
            model_id = inputs['model_url'].split("https://huggingface.co/")[-1]
            card_data = self.hf_client.request(
                "GET",
                f"/{model_id}/resolve/main/README.md",
            ).splitlines()
        except Exception:
            # if perms needed, get rendered text from the model page
            url = inputs["model_url"]
            card_data = injectHFBrowser(url).splitlines()

        # We can only put so much into llm input
        # so we need to try to find text only relating benchmarks
        ranges = []
        for i, line in enumerate(card_data):
            words = ["benchmark", "performance", "accuracy", "eval"]
            if any(word in line.lower() for word in words):
                start = max(0, i - 5)
                end = min(len(card_data), i + 5 + 1)
                ranges.append((start, end))

        # Merge overlapping ranges
        merged: list[list[int]] = []
        for start, end in sorted(ranges):
            if not merged or start > merged[-1][1]:
                merged.append([start, end])
            else:
                merged[-1][1] = max(merged[-1][1], end)

        # Aggregate results into one string
        results = ""
        for start, end in merged:
            results += "\n".join(card_data[start:end])
            # just in case my original limits still
            # capture too much text:
            if len(results) > 6000:
                break

        # Prompt the LLM to give score
        prompt = (
            f"given the following snippets from a readme: {results}"
            "output a 1.0 if the readme contains performance claims "
            "with some form of benchmark test results. "
            "output a 0.0 if there are no performance claims or "
            "benchmark results. "
        )
        response = self.grok_client.llm(prompt)
        new_prompt = ("Given this LLM output, please extract"
                      "the score it assigned and only output"
                      "the number and that's it. Here is the"
                      f"response: {response}"
                      "the score should be either 0.0 or 1.0")
        score = float(self.grok_client.llm(new_prompt))

        return score

=======
        Returns
        -------
        float
            Aggregate quality score bounded to ``[0.0, 1.0]``.
        """

        logger.info("Computing code quality")
        code_files, origin, card_text = self._load_code(inputs)
        logger.debug("Code load origin=%s file_count=%d",
                     origin, len(code_files))
        if code_files:
            lint_score = self._lint_score(code_files)
            typing_score = self._typing_score(code_files)
            llm_score = self._llm_code_rating(code_files)
            score = (lint_score + typing_score + llm_score) / 3.0
            score = max(0.0, min(1.0, score))

            self.last_details = {
                "origin": origin,
                "lint_score": lint_score,
                "typing_score": typing_score,
                "llm_score": llm_score,
                "file_count": len(code_files),
            }
            logger.info("Code quality score from codebase: %.2f", score)
            return score

        model_url = inputs.get("model_url")
        if not card_text and isinstance(model_url, str):
            card_text = self._model_card_text(model_url)
        fallback_score = self._llm_card_rating(card_text)
        self.last_details = {
            "origin": "model_card",
            "llm_score": fallback_score,
            "card_available": bool(card_text),
        }
        logger.info("Code quality fallback score: %.2f", fallback_score)
        return fallback_score

    # ------------------------------------------------------------------
    # Source resolution helpers
    # ------------------------------------------------------------------
    def _load_code(
        self,
        inputs: Mapping[str, Any],
    ) -> tuple[dict[str, str], str, str]:
        """
        Locate Python sources and return them alongside provenance
        metadata.

        Parameters
        ----------
        inputs : Mapping[str, Any]
            Parser artefacts containing potential ``git_url`` or
            ``model_url`` keys.

        Returns
        -------
        tuple[dict[str, str], str, str]
            Mapping of relative paths to file contents, the origin label,
            and any cached model card text for reuse when code is
            unavailable.
        """

        card_text = ""
        git_url = inputs.get("git_url")
        if isinstance(git_url, str):
            logger.debug("Attempting to load code from explicit git_url %s",
                         git_url)
            files = self._load_from_github(git_url)
            if files:
                logger.debug("Loaded %d file(s) from %s", len(files), git_url)
                return files, "github", card_text

        model_url = inputs.get("model_url")
        if isinstance(model_url, str):
            logger.debug("Inspecting model card for %s", model_url)
            card_text = self._model_card_text(model_url)
            gh_url = self._github_from_card(card_text)
            if gh_url:
                logger.debug("Found GitHub URL %s via model card", gh_url)
                files = self._load_from_github(gh_url)
                if files:
                    logger.debug("Loaded %d file(s) from %s",
                                 len(files),
                                 gh_url)
                    return files, "github_from_card", card_text

        return {}, "", card_text

    def _load_from_github(
        self,
        url: str,
        *,
        limit: int = 20,
    ) -> dict[str, str]:
        """
        Clone a GitHub repository and read a bounded set of Python files.

        Parameters
        ----------
        url : str
            HTTPS URL to the GitHub repository.
        limit : int, optional
            Maximum number of Python files to ingest, defaults to ``20``.

        Returns
        -------
        dict[str, str]
            Mapping of relative file paths to their source text.
        """

        logger.debug("Loading code from GitHub repo %s", url)
        with tempfile.TemporaryDirectory(prefix="code-metric-") as tmpdir:
            dest = Path(tmpdir) / "repo"
            if not self._clone_repo(url, dest):
                logger.info("Failed to clone %s", url)
                return {}
            files = self._read_python_files(dest, limit=limit)
            logger.debug("Read %d Python file(s) from %s", len(files), url)
            return files

    def _clone_repo(self, url: str, dest: Path) -> bool:
        """
        Clone ``url`` into ``dest`` and signal success.

        Parameters
        ----------
        url : str
            Git repository URL to clone.
        dest : Path
            Filesystem path where the shallow clone should be created.

        Returns
        -------
        bool
            ``True`` when the clone completes, otherwise ``False``.
        """

        try:
            logger.debug("Cloning repo %s", url)
            subprocess.run(
                ["git", "clone", "--depth", "1", url, str(dest)],
                check=True,
                stdout=subprocess.DEVNULL,
                stderr=subprocess.DEVNULL,
                timeout=45,
            )
        except (subprocess.SubprocessError, OSError):
            logger.info("Clone failed for %s", url, exc_info=True)
            return False
        logger.debug("Clone succeeded for %s", url)
        return True

    def _read_python_files(self, root: Path, *, limit: int) -> dict[str, str]:
        """
        Collect up to ``limit`` tracked Python files from ``root``.

        Parameters
        ----------
        root : Path
            Directory containing the cloned repository.
        limit : int
            Maximum number of files to return.

        Returns
        -------
        dict[str, str]
            Mapping of relative file paths to their corresponding source text.
        """

        candidates: list[str] = []
        try:
            git_client = GitClient(max_requests=100, repo_path=str(root))
            candidates = [
                path
                for path in git_client.list_files()
                if path.endswith(".py")
            ]
        except Exception:
            logger.debug("git ls-files failed in %s", root, exc_info=True)
            candidates = []

        if not candidates:
            candidates = [
                str(path.relative_to(root))
                for path in sorted(root.rglob("*.py"))
            ]
        logger.debug("Found %d Python candidate(s) in %s",
                     len(candidates), root)

        results: dict[str, str] = {}
        for rel_path in candidates:
            if len(results) >= limit:
                break
            path = root / rel_path
            try:
                text = path.read_text(encoding="utf-8")
            except (OSError, UnicodeDecodeError):
                continue
            if text.strip():
                results[rel_path] = text
        logger.debug("Returning %d Python file(s) from %s",
                     len(results), root)
        return results

    def _github_from_card(self, card_text: str) -> Optional[str]:
        """
        Extract a GitHub repository link from rendered model card text.

        Parameters
        ----------
        card_text : str
            Full model card contents sourced from Hugging Face.

        Returns
        -------
        Optional[str]
            First matching GitHub URL if present, else ``None``.
        """

        if not card_text:
            logger.debug("No card text provided for GitHub extraction")
            return None
        match = re.search(
            r"https://github\.com/[A-Za-z0-9_.-]+/[A-Za-z0-9_.-]+",
            card_text,
        )
        if match:
            url = match.group(0)
            logger.debug("Extracted GitHub URL %s from card", url)
            return url
        logger.debug("No GitHub URL found in card text")
        return None

    # ------------------------------------------------------------------
    # Static analysis helpers
    # ------------------------------------------------------------------
    def _lint_score(self, code_files: Mapping[str, str]) -> float:
        """
        Approximate lint quality using lightweight style heuristics.

        Parameters
        ----------
        code_files : Mapping[str, str]
            Mapping of file paths to Python source text.

        Returns
        -------
        float
            Heuristic lint compliance score within ``[0.0, 1.0]``.
        """

        logger.debug("Computing lint score for %d file(s)", len(code_files))
        total = 0
        issues = 0

        for text in code_files.values():
            for raw_line in text.splitlines():
                stripped = raw_line.rstrip("\n")
                if not stripped.strip():
                    continue

                total += 1
                failure = False

                if len(stripped) > 100:
                    failure = True
                if stripped.rstrip() != stripped:
                    failure = True
                if "\t" in stripped:
                    failure = True

                leading_spaces = len(stripped) - len(stripped.lstrip(" "))
                if leading_spaces and leading_spaces % 4 != 0:
                    failure = True

                if failure:
                    issues += 1

        if total == 0:
            logger.debug("No lines seen for lint score; defaulting to 0.5")
            return 0.5
        compliant_ratio = 1.0 - (issues / total)
        # Anything below 90% compliant is treated as a failure, and
        # 100% compliant receives full credit. Linearly scale in-between.
        score = max(0.0, min(1.0, (compliant_ratio - 0.9) / 0.1))
        logger.debug("Lint compliance ratio=%.3f score=%.3f",
                     compliant_ratio, score)
        return score

    def _typing_score(self, code_files: Mapping[str, str]) -> float:
        """
        Measure the proportion of functions that provide complete type hints.

        Parameters
        ----------
        code_files : Mapping[str, str]
            Mapping of file paths to Python source text.

        Returns
        -------
        float
            Fraction of typed functions; defaults to ``0.5`` when none found.
        """

        logger.debug("Computing typing score for %d file(s)", len(code_files))
        total_funcs = 0
        typed_funcs = 0

        for text in code_files.values():
            try:
                tree = ast.parse(text)
            except SyntaxError:
                continue

            for node in ast.walk(tree):
                if isinstance(node, (ast.FunctionDef, ast.AsyncFunctionDef)):
                    total_funcs += 1
                    if self._function_is_typed(node):
                        typed_funcs += 1

        if total_funcs == 0:
            logger.debug("No functions found; typing score defaults to 0.5")
            return 0.5
        score = typed_funcs / total_funcs
        logger.debug("Typing score %.3f (%d/%d)",
                     score, typed_funcs, total_funcs)
        return score

    def _function_is_typed(self, node: ast.AST) -> bool:
        """
        Determine whether a function annotates all parameters and the
        return value.

        Parameters
        ----------
        node : ast.AST
            Function definition node extracted from the AST.

        Returns
        -------
        bool
            ``True`` when every parameter and the return value are
            annotated.
        """

        if not isinstance(node, (ast.FunctionDef, ast.AsyncFunctionDef)):
            return False

        params = list(node.args.posonlyargs) + list(node.args.args)
        if params and params[0].arg in {"self", "cls"}:
            params = params[1:]

        params += list(node.args.kwonlyargs)

        for param in params:
            if param.annotation is None:
                return False

        if node.args.vararg and node.args.vararg.annotation is None:
            return False
        if node.args.kwarg and node.args.kwarg.annotation is None:
            return False

        return node.returns is not None

    # ------------------------------------------------------------------
    # LLM helpers
    # ------------------------------------------------------------------
    def _llm_code_rating(self, code_files: Mapping[str, str]) -> float:
        """
        Ask the Grok LLM to assess engineering quality of the provided code.

        Parameters
        ----------
        code_files : Mapping[str, str]
            Mapping of file paths to Python source text.

        Returns
        -------
        float
            Parsed LLM rating normalized to ``[0.0, 1.0]``; defaults to
            ``0.5`` when the snippet is empty or the request fails.
        """

        snippet = self._code_snippet(code_files)
        if not snippet:
            logger.debug("No snippet available for LLM code rating")
            return 0.5

        prompt = (
            "Rate the following Python code's engineering quality on a "
            "scale from 0 to 1, where 0 is extremely poor and 1 is "
            "excellent. Consider readability, structure, tests, and "
            "maintainability. Respond with only the numeric rating.\n\n"
            f"```python\n{snippet}\n```"
        )

        try:
            logger.debug("Requesting LLM code rating (snippet length %d)",
                         len(snippet))
            raw = self.grok.llm(prompt)
            score = self._parse_llm_score(raw)
            logger.debug("LLM code rating %.3f", score)
            return score
        except Exception:
            logger.info("LLM code rating failed", exc_info=True)
            return 0.5

    def _llm_card_rating(self, card_text: str) -> float:
        """
        Generate a fallback LLM-based quality score from model card text.

        Parameters
        ----------
        card_text : str
            Rendered model card contents.

        Returns
        -------
        float
            Parsed LLM rating in ``[0.0, 1.0]``; defaults to ``0.3`` on
            failure.
        """

        if not card_text:
            logger.debug("No card text; defaulting LLM card rating to 0.3")
            return 0.3

        prompt = (
            "Based on this Hugging Face model card, estimate the quality "
            "of the associated codebase. Return a number between 0 and 1 "
            "(0=very poor, 1=excellent). Respond with only the numeric "
            "rating.\n\n"
            f"{shorten(card_text, width=3500, placeholder='...')}"
        )

        try:
            logger.debug("Requesting LLM card rating (text length %d)",
                         len(card_text))
            raw = self.grok.llm(prompt)
            score = self._parse_llm_score(raw)
            logger.debug("LLM card rating %.3f", score)
            return score
        except Exception:
            logger.info("LLM card rating failed", exc_info=True)
            return 0.3

    def _code_snippet(
        self,
        code_files: Mapping[str, str],
        *,
        limit: int = 3500,
    ) -> str:
        """
        Concatenate a bounded sample of code to feed into the LLM prompt.

        Parameters
        ----------
        code_files : Mapping[str, str]
            Mapping of file paths to Python source text.
        limit : int, optional
            Maximum number of characters to include, defaults to ``3500``.

        Returns
        -------
        str
            Truncated multi-file snippet formatted for LLM consumption.
        """

        pieces: list[str] = []
        remaining = limit

        for path, text in code_files.items():
            header = f"# File: {path}\n"
            budget = max(0, remaining - len(header))
            if budget <= 0:
                break
            body = text.strip()
            snippet = body[:budget]
            pieces.append(header + snippet)
            remaining -= len(header) + len(snippet)
            if remaining <= 0:
                break

        snippet = "\n\n".join(pieces)
        logger.debug("Constructed code snippet of length %d", len(snippet))
        return snippet

    def _parse_llm_score(self, raw: Any) -> float:
        """
        Parse a numeric score from the LLM response text.

        Parameters
        ----------
        raw : Any
            Value returned by the LLM client.

        Returns
        -------
        float
            Clamped numeric score with ``0.5`` as the fallback when
            parsing fails.
        """

        if raw is None:
            logger.debug("LLM score parsing fallback (None)")
            return 0.5
        text = str(raw).strip()
        try:
            value = float(text.split()[0])
        except (ValueError, IndexError):
            logger.debug("LLM score parsing fallback (invalid response)")
            return 0.5
        score = max(0.0, min(1.0, value))
        logger.debug("Parsed LLM score %.3f from response", score)
        return score

    def _model_card_text(self, url: Optional[str]) -> str:
        """
        Retrieve model card text via the Hugging Face API or browser helper.

        Parameters
        ----------
        url : Optional[str]
            Hugging Face model URL from which to fetch the card.

        Returns
        -------
        str
            Markdown or HTML card contents, or an empty string when
            unavailable.
        """

        if not url:
            logger.debug("No URL provided for model card fetch")
            return ""
        model_id = DatasetQuality._model_id_from_url(url)
        if model_id:
            try:
                logger.debug("Fetching README for %s", model_id)
                data = self.hf_client.request(
                    "GET",
                    f"/{model_id}/resolve/main/README.md",
                )
                if isinstance(data, bytes):
                    data = data.decode("utf-8", errors="ignore")
                if isinstance(data, str) and data.strip():
                    logger.debug("Retrieved README (%d chars) for %s",
                                 len(data), model_id)
                    return data
            except Exception:
                logger.info("Failed to fetch README for %s", model_id,
                            exc_info=True)
        try:
            logger.debug("Falling back to browser fetch for %s", url)
            text = injectHFBrowser(url)
            logger.debug("Browser fetch returned %d chars", len(text))
            return text
        except Exception:
            logger.info("Browser fetch failed for %s", url, exc_info=True)
            return ""

>>>>>>> 52561565
<|MERGE_RESOLUTION|>--- conflicted
+++ resolved
@@ -1,1782 +1,1769 @@
-# src/Metrics.py
-# THIS CODE WILL HANDLE THE METRIC OBJECTS
-from __future__ import annotations
-
-import ast
-import math
-import re
-import subprocess
-import tempfile
-from abc import ABC, abstractmethod
-from dataclasses import dataclass
-from pathlib import Path
-from textwrap import shorten
-from typing import Any, Iterable, Mapping, Optional
-from urllib.parse import quote, urlparse
-
-from src.Client import GitClient, HFClient, PurdueClient
-from src.logging_utils import get_logger
-from src.utils import browse_hf_repo, injectHFBrowser
-
-logger = get_logger(__name__)
-
-
-@dataclass(frozen=True)
-class MetricResult:
-    """
-    Canonical result object returned by all metrics.
-
-    Attributes
-    ----------
-    metric : str
-        Human-friendly metric name (e.g., "License Check").
-    key : str
-        Stable identifier/slug for the metric (e.g., "license").
-    value : Any
-        The primary result produced by the metric (bool, str, dict, etc.).
-    latency_ms : float
-        How long the metric took to execute (milliseconds).
-    details : Optional[Mapping[str, Any]]
-        Optional extra information for display or debugging.
-    error : Optional[str]
-        If the metric failed, put a concise error message here
-        and set `value` as appropriate.
-    """
-    metric: str
-    key: str
-    value: Any
-    latency_ms: float
-    details: Optional[Mapping[str, Any]] = None
-    error: Optional[str] = None
-
-
-class Metric(ABC):
-    """
-    Abstract base class for metrics.
-
-    Subclasses must implement ``compute()`` to perform the actual work.
-    """
-
-    name: str  # Human-friendly metric name (e.g., "License Check").
-    key: str  # Identifier/slug for the metric (e.g., "license").
-
-    @abstractmethod
-    def compute(self, inputs: dict[str, Any], **kwargs: Any) -> float:
-        """
-        Compute the metric score from parsed inputs.
-
-        Parameters
-        ----------
-        inputs : dict[str, Any]
-            Parsed inputs required by the metric.
-        **kwargs : Any
-            Optional per-metric tuning parameters.
-
-        Returns
-        -------
-        float
-            A score between 0.0 and 1.0.
-        """
-        raise NotImplementedError
-
-
-class RampUpTime(Metric):
-    """
-    Metric estimating ramp-up time based on the length of the
-    'Use this model' / 'Usage' section in a model's README on HuggingFace.
-
-    A shorter section implies quicker ramp-up, yielding a higher score.
-    """
-    name = "Ramp-Up Time"
-    key = "ramp_up_time"
-
-    def __init__(self):
-        self.client = HFClient(max_requests=3)
-        self.grok = PurdueClient(max_requests=100)
-
-    def _extract_usage_section(self, text: str) -> str | None:
-        """
-        Ask the Grok LLM to isolate usage instructions from the README text.
-
-        Parameters
-        ----------
-        text : str
-            Raw page text harvested from the Hugging Face model page.
-
-        Returns
-        -------
-        str | None
-            Cleaned usage-focused excerpt, or ``None`` if no guidance is found
-            or the LLM request fails.
-        """
-        if not text:
-            return None
-
-        prompt = f"""
-        You are an AI assistant. Extract and return ONLY the sections
-        that explain how to use the model, code examples, or instructions
-        to get started. Ignore unrelated sections.
-
-        Text:
-        {text}
-
-        Extract usage text verbatim.
-        """
-        try:
-            logger.debug("Requesting usage extraction for text length %d",
-                         len(text))
-            response = self.grok.llm(prompt)
-            return response.strip() if response else None
-        except Exception:
-            logger.info("Usage extraction failed via LLM", exc_info=True)
-            return None
-
-    def compute(self, inputs: dict[str, Any], **kwargs: Any) -> float:
-        """
-        Score how quickly a developer can ramp up on a Hugging Face model.
-
-        Parameters
-        ----------
-        inputs : dict[str, Any]
-            Must include the key ``"model_url"`` pointing at the model page.
-        **kwargs : Any
-            Present for interface compatibility; unused.
-
-        Returns
-        -------
-        float
-            Ramp-up score between 0.0 (hard to learn) and 1.0 (fast to learn).
-        """
-        url = inputs.get("model_url")
-        if not url:
-            raise ValueError("Missing required input: model_url")
-
-        logger.info("Computing ramp-up score for %s", url)
-        # Fetch the full page text using Selenium
-        full_page_text = injectHFBrowser(url)
-        usage_text = self._extract_usage_section(full_page_text)
-
-        if usage_text:
-            char_count = len(usage_text)
-            logger.debug("Usage text length for %s: %d", url, char_count)
-        else:
-            logger.info("No usage guidance found for %s", url)
-            return 0.0
-
-        # Weight long instructions logarithmically so modest increases in
-        # length do not crater the score, while extremely long sections still
-        # reduce it meaningfully.
-        score = 1.0 / (1.0 + math.log1p(char_count / 500))
-        score = max(0.0, min(score, 1.0))
-
-        logger.info("Ramp-up score for %s: %.3f", url, score)
-        return score
-
-
-class LicenseMetric(Metric):
-    """
-    Metric that find the model license and assigns it
-    a score from 0 to 1 using a lookup table
-    or LLM if not found.
-    """
-
-    name = "License Permissiveness"
-    key = "license_metric"
-
-    # The below lookup table assigns scores based on
-    # how much each license allows for:
-    # linking, distribution, modification,
-    # patent grant, private use and sublicensing.
-    # Licenses that allow 5 or 6 of these are given a score of 1.0,
-    # those that allow 3 or 4 are given a score of 0.75,
-    # others are given a score of 0.5.
-
-    license_scores: dict[str, float] = {
-        # Permissive (1.0)
-        "apache-2.0": 1.0,
-        "mit": 1.0,
-        "afl-3.0": 1.0,
-        "bsd": 1.0,
-        "bsd-2-clause": 1.0,
-        "bsd-3-clause": 1.0,
-        "bsd-3-clause-clear": 1.0,
-        "isc": 1.0,
-        "zlib": 1.0,
-        "cdla-permissive-1.0": 1.0,
-        "cdla-permissive-2.0": 1.0,
-        "ms-pl": 1.0,
-        "postgresql": 1.0,
-        "osl-3.0": 1.0,
-        "apple-ascl": 1.0,
-        "mpl-2.0": 1.0,
-        "pddl": 1.0,
-        "unlicense": 1.0,
-        "cc0-1.0": 1.0,
-        "wtfpl": 1.0,
-        "intel-research": 1.0,
-        "ofl-1.1": 1.0,
-        "lppl-1.3c": 1.0,
-        "ncsa": 1.0,
-        "etalab-2.0": 1.0,
-
-        # Less permissive (0.75)
-        "gpl-3.0": 0.75,
-        "gpl-2.0": 0.75,
-        "gpl": 0.75,
-        "agpl-3.0": 0.75,
-        "lgpl-3.0": 0.75,
-        "lgpl-2.1": 0.75,
-        "lgpl": 0.75,
-        "lgpl-lr": 0.75,
-        "epl-2.0": 0.75,
-        "epl-1.0": 0.75,
-        "ecl-2.0": 0.75,
-        "eupl-1.1": 0.75,
-        "eupl-1.2": 0.75,
-        "artistic-2.0": 0.75,
-        "cdla-sharing-1.0": 0.75,
-        "cc-by-4.0": 0.75,
-        "cc-by-3.0": 0.75,
-        "cc-by-2.0": 0.75,
-        "cc-by-2.5": 0.75,
-        "cc-by-sa-4.0": 0.75,
-        "cc-by-sa-3.0": 0.75,
-        "odc-by": 0.75,
-        "bsl-1.0": 0.75,
-        "odbl": 0.75,
-        "gfdl": 0.75,
-
-        # Restrictive (0.5)
-        "cc-by-nc-4.0": 0.5,
-        "cc-by-nc-2.0": 0.5,
-        "cc-by-nc-3.0": 0.5,
-        "cc-by-nc-nd-4.0": 0.5,
-        "cc-by-nc-nd-3.0": 0.5,
-        "cc-by-nc-sa-4.0": 0.5,
-        "cc-by-nc-sa-3.0": 0.5,
-        "cc-by-nc-sa-2.0": 0.5,
-        "cc-by-nd-4.0": 0.5,
-        "fair-noncommercial-research-license": 0.5,
-
-        # Model-specific / special licenses
-        "openrail": 0.75,
-        "creativeml-openrail-m": 0.75,
-        "openrail++": 0.75,
-        "gemma": 0.75,
-        "llama2": 0.75,
-        "llama3": 0.75,
-        "llama3.1": 0.75,
-        "llama3.2": 0.75,
-        "llama3.3": 0.75,
-        "llama4": 0.75,
-        "bigscience-bloom-rail-1.0": 0.75,
-        "bigscience-openrail-m": 0.75,
-        "bigcode-openrail-m": 0.75,
-        "open-mdw": 1,  # open data / model weights, permissive
-        "h-research": 0.5,  # research-only, restrictive
-        "c-uda": 0.5,  # non-commercial, restrictive
-        "apple-amlr": 0.5,  # apple-specific, restrictive
-        "deepfloyd-if-license": 0.5,  # non-commercial research only
-        "cc": 0.75,  # attribution-required
-
-        "other": 0.5  # catch-all
-    }
-
-    def __init__(self):
-        self.hf_client = HFClient(max_requests=100)
-        self.grok_client = PurdueClient(max_requests=100)
-
-    def compute(self, inputs: dict[str, Any], **kwargs) -> float:
-        """
-        Compute the license score from parsed inputs.
-
-        Parameters
-        ----------
-        inputs : dict[str, Any]
-            Parsed inputs required by the metric. Must include a key called
-            'model_url' with its corresponding correct link
-
-        **kwargs : Any
-            Optional per-metric tuning parameters.
-
-        Returns
-        -------
-        float
-            A score between 0.0 and 1.0.
-
-        Raises
-        ------
-        RuntimeError
-            If no valid HF model URL is found in the dict
-        """
-        # model_url must be in the dict
-        if "model_url" not in inputs.keys():
-            raise ValueError("Model link not found in input dictionary")
-
-        # extract model_id from URL
-        model_id = inputs['model_url'].split("https://huggingface.co/")[-1]
-        logger.info("Computing license score for %s", model_id)
-
-        # try to get license from HFClient and assign a score
-        model_info = self.hf_client.request("GET",
-                                            f"/api/models/{model_id}")
-        card_data = model_info["cardData"]
-        license_type = card_data.get("license", None)
-        if license_type is None:
-            logger.debug("License not specified for %s", model_id)
-            score = 0.0
-        elif license_type not in self.license_scores:
-            # this grok call will likely never happen because all
-            # licenses not given on HF's license filter are labeled "other"
-            prompt = (f"Rank the this HuggingFace model: {model_id}. "
-                      "Give it of three scores, 1, 0.75, or 0.5. "
-                      "base your ranking on the rakings of this "
-                      "dictionary of licenses and their scores: "
-                      f"{str(self.license_scores)}")
-            response = self.grok_client.llm(prompt)
-            new_prompt = ("Given this LLM output, please extract"
-                          "the score it assigned and only output"
-                          "the number and that's it. Here is the"
-                          f"response: {response}")
-            score = float(self.grok_client.llm(new_prompt))
-            logger.debug("Derived license score %.2f for %s via LLM",
-                         score, model_id)
-        else:
-            score = self.license_scores[license_type]
-            logger.debug("Found license %s with score %.2f for %s",
-                         license_type, score, model_id)
-
-        logger.info("License score for %s: %.2f", model_id, score)
-        return score
-
-
-class SizeMetric(Metric):
-    """
-    Metric that finds the model size in bits and converts it
-    to a score from 0 to 1 using a lookup table
-    """
-    name = "Model Size"
-    key = "size_metric"
-    maxModelBits = 8e11  # Decieded on 100GB being too big
-
-    commonModelFileEndings = [
-        ".bin",
-        ".safetensors",
-        ".h5",
-        ".ckpt",
-        ".onnx",
-        ".tflite",
-        ".pb",
-        ".mlmodel",
-        ".gguf",
-        ".ggml",
-        ".ggjt",
-        ".pt",
-    ]
-
-    def __init__(self):
-        self.hf_client = HFClient(max_requests=100)
-
-    def extract_bits_from_saftensor(self,
-                                    safeTensorDict: dict[str, int]) -> int:
-        """
-        Estimate the model footprint using safetensor metadata.
-
-        Parameters
-        ----------
-        safeTensorDict : dict[str, int]
-            Mapping from precision label (e.g., ``"float16"``) to the number
-            of tensors stored at that precision. The precision text is
-            expected to contain the bit-width as digits.
-
-        Returns
-        -------
-        int
-            Total number of bits implied by the smallest precision entry.
-        """
-        bits = []
-        for precision in safeTensorDict.keys():
-            # Keys look like "float16" or "bfloat16"; pull out the digits to
-            # determine the bit-width represented by that entry.
-            param_size = int(''.join(ch for ch in precision if ch.isdigit()))
-            n_params = param_size * safeTensorDict[precision]
-            bits.append(n_params)
-        # Pick the smallest bit count so we do not overestimate the footprint
-        # when multiple precisions are present.
-        return min(bits)
-
-    def compute(self, inputs: dict[str, Any], **kwargs: Any) -> float:
-        """
-        Compute the metric score from parsed inputs.
-
-        Parameters
-        ----------
-        inputs : dict[str, Any]
-            Parsed inputs required by the metric. Must include a key called
-            'model_url' with its corresponding correct link
-
-        **kwargs : Any
-            Optional per-metric tuning parameters.
-
-        Returns
-        -------
-        float
-            A score between 0.0 and 1.0.
-
-        Raises
-        ------
-        RuntimeError
-            If no valid HF model URL is found in the dict
-        """
-        # model_url must be in the dict
-        if "model_url" not in inputs.keys():
-            raise ValueError("Model link not found in input dictionary")
-
-        # Extract the model id and get model info using API
-        model_id = inputs['model_url'].split("https://huggingface.co/")[-1]
-        logger.info("Computing size score for %s", model_id)
-        card_data = self.hf_client.request("GET", f"/api/models/{model_id}")
-
-        bits = None
-        # If we have access to safetensors, use that
-        have_safetensrs = 'safetensors' in card_data.keys()
-        if have_safetensrs and 'parameters' in card_data['safetensors'].keys():
-            params = card_data['safetensors']['parameters']
-            bits = self.extract_bits_from_saftensor(params)
-            logger.debug("Using safetensor metadata for %s -> %s bits",
-                         model_id, bits)
-        # If not we will need to browse the repo
-        else:
-            files = browse_hf_repo(self.hf_client,
-                                   model_id,
-                                   repo_type="model",
-                                   revision="main",
-                                   recursive=True)
-            files_filtered = []
-            for f in files:
-                if any(f[0].endswith(ext)
-                       for ext in SizeMetric.commonModelFileEndings):
-                    files_filtered.append(f)
-
-            # No model files means we have no bits
-            if len(files_filtered) == 0:
-                bits = -1
-                logger.debug("No model files found for %s", model_id)
-            # Average the file sizes
-            else:
-                all_bits = [f[1] for f in files_filtered]
-                bits = 8 * int(sum(all_bits) / len(all_bits))
-                logger.debug("Estimated bits for %s from %d file(s): %s",
-                             model_id, len(files_filtered), bits)
-
-        # Now that we have the bits, let's assign our score.
-        # This will be based on a log scale between the number of bits of
-        # the model and the number of bits in HF's biggest model.
-        # The log is there to smooth things out and we divide by a factor
-        # that will make the score approach 1 as the size fits into a
-        # Jetson Nano.
-        # Finally, we will clip between 0 and 1 in case of any extreme values.
-        # For the Jetson Nano parameters we just want the model file to be
-        # under 1.5GB (1.2e10 bits).
-        if bits <= 0:
-            logger.info("Size score for %s: %.2f (no size info)",
-                        model_id, 0.0)
-            return 0
-        score_raw = (1-math.log(bits / SizeMetric.maxModelBits))
-        score = score_raw / (1-math.log(1.2e10 / SizeMetric.maxModelBits))
-        score = min(score, 1)
-        score = max(score, 0)
-        logger.info("Size score for %s: %.2f", model_id, score)
-        return score
-
-
-class AvailabilityMetric(Metric):
-    """
-    Metric that checks whether a model has an associated dataset and codebase
-    available. Awards 0.5 for each item found via the model card.
-
-    This metric uses Selenium (via ``injectHFBrowser``) to retrieve the full
-    rendered model page text and a Grok LLM to identify mentions/links to an
-    available dataset and an available code repository.
-    """
-
-    name = "Availability"
-    key = "availability_metric"
-
-    def __init__(self) -> None:
-        self.grok = PurdueClient(max_requests=100)
-        self.last_details: dict[str, Any] = {}
-
-    def _llm_detect_availability(self, page_text: str) \
-            -> tuple[bool, bool, str, str]:
-        """
-        Use the Grok LLM to determine whether the page text indicates a
-        dataset and/or a codebase are available.
-
-        Parameters
-        ----------
-        page_text : str
-            Visible text of the Hugging Face model page.
-
-        Returns
-        -------
-        tuple[bool, bool, str, str]
-            (dataset_available, codebase_available,
-            dataset_evidence, codebase_evidence).
-        """
-        logger.debug("Running availability LLM check with text length %d",
-                     len(page_text or ""))
-        if not page_text:
-            return (False, False, "", "")
-
-        prompt = f"""
-        You will be given the visible text of a Hugging Face model page.
-        Determine if BOTH of the following are PRESENT AND AVAILABLE to users:
-
-        1) A dataset: a specific dataset link/name indicating training or
-        evaluation data,
-           or a clear pointer to a dataset page (e.g.,
-           huggingface.co/datasets/...,
-           Kaggle dataset, etc.).
-           If URL, just the URL is sufficient for evidence.
-        2) A codebase: a concrete link to source code repository
-        (e.g., GitHub/GitLab/Bitbucket) or an
-           installable package with a repository reference. If just a reference
-           to a repository, but no link, not sufficient. If URL, just the
-           URL is sufficient for evidence.
-
-        Respond STRICTLY in compact JSON with four fields:
-        {{"dataset_available": <true|false>, "codebase_available":
-        <true|false>,
-        "dataset_evidence": "<short snippet or URL>",
-        "codebase_evidence": "<short snippet or URL>"}}
-
-        Text:
-        {page_text}
-        """
-
-        try:
-            raw = self.grok.llm(prompt)
-            import json
-            text = (raw or "").strip()
-            if text.startswith("```"):
-                text = text.strip('`')
-            start = text.find("{")
-            end = text.rfind("}")
-            if start != -1 and end != -1 and end > start:
-                text = text[start:end+1]
-            obj = json.loads(text)
-            dataset = bool(obj.get("dataset_available", False))
-            codebase = bool(obj.get("codebase_available", False))
-            dataset_ev = str(obj.get("dataset_evidence", ""))[:500]
-            codebase_ev = str(obj.get("codebase_evidence", ""))[:500]
-            logger.debug("LLM availability result dataset=%s code=%s",
-                         dataset, codebase)
-            return (dataset, codebase, dataset_ev, codebase_ev)
-        except Exception:
-            logger.info("LLM parsing failed; falling back to heuristics",
-                        exc_info=True)
-            lower = page_text.lower()
-            dataset_hits = any(
-                kw in lower for kw in [
-                    "huggingface.co/datasets/", " datasets/", "dataset:",
-                    "trained on", "training data:", "evaluation dataset",
-                    "kaggle.com/datasets", "dataset card"
-                ]
-            )
-            codebase_hits = any(
-                kw in lower for kw in [
-                    "github.com/", "gitlab.com/", "bitbucket.org/",
-                    "source code", "repository", "codebase"
-                ]
-            )
-            # Heuristic evidence snippets
-            dataset_ev = ""
-            codebase_ev = ""
-            if dataset_hits:
-                for kw in [
-                    "huggingface.co/datasets/", "kaggle.com/datasets",
-                    "dataset card", "evaluation dataset"
-                ]:
-                    idx = lower.find(kw)
-                    if idx != -1:
-                        dataset_ev = page_text[max(0, idx-40): idx+120]
-                        break
-            if codebase_hits:
-                for kw in [
-                    "github.com/", "gitlab.com/", "bitbucket.org/",
-                    "source code", "repository"
-                ]:
-                    idx = lower.find(kw)
-                    if idx != -1:
-                        codebase_ev = page_text[max(0, idx-40): idx+120]
-                        break
-            logger.debug("Heuristic availability result dataset=%s code=%s",
-                         dataset_hits, codebase_hits)
-            return (dataset_hits, codebase_hits, dataset_ev, codebase_ev)
-
-    def compute(self, inputs: dict[str, Any], **kwargs: Any) -> float:
-        """
-        Compute the availability score based on dataset/codebase presence.
-
-        Parameters
-        ----------
-        inputs : dict[str, Any]
-            Parsed inputs required by the metric. Must include a key called
-            'model_url' with its corresponding correct link
-
-        **kwargs : Any
-            Optional per-metric tuning parameters.
-
-        Returns
-        -------
-        float
-            A score between 0.0 and 1.0. Dataset availability contributes 0.5,
-            and codebase availability contributes 0.5.
-
-        Raises
-        ------
-        ValueError
-            If 'model_url' is missing from inputs.
-        """
-
-        model_url = inputs.get("model_url")
-        if not isinstance(model_url, str) or not model_url.strip():
-            raise ValueError("Model link not found in input dictionary")
-
-        logger.info("Computing availability score for %s", model_url)
-
-        def _nonempty_url(v: Any) -> bool:
-            return isinstance(v, str) and v.strip().startswith("http")
-
-        explicit_dataset = inputs.get("dataset_url")
-        explicit_git = inputs.get("git_url")
-
-        has_dataset = _nonempty_url(explicit_dataset)
-        has_code = _nonempty_url(explicit_git)
-
-        dataset_ev = explicit_dataset if has_dataset else ""
-        code_ev = explicit_git if has_code else ""
-
-        if not (has_dataset and has_code):
-            try:
-                page_text = injectHFBrowser(model_url)
-            except Exception:
-                page_text = ""
-            d_avail, c_avail, d_ev, c_ev = \
-                self._llm_detect_availability(page_text)
-            if d_avail and not has_dataset:
-                has_dataset = True
-                dataset_ev = d_ev
-            if c_avail and not has_code:
-                has_code = True
-                code_ev = c_ev
-
-        self.last_details = {
-            "dataset_available": has_dataset,
-            "codebase_available": has_code,
-            "dataset_evidence": dataset_ev,
-            "codebase_evidence": code_ev,
-        }
-        # print(self.last_details)
-        score = (0.5 if has_dataset else 0.0) + (0.5 if has_code else 0.0)
-        logger.info("Availability score for %s: %.2f", model_url, score)
-        return score
-
-
-class DatasetQuality(Metric):
-    """
-    Evaluate dataset quality by combining reuse and community engagement.
-
-    The metric inspects Hugging Face metadata to determine how often a
-    dataset is reused across models and how many likes it has accrued,
-    yielding a bounded score that favors broad adoption.
-    """
-
-    name = "Dataset Quality"
-    key = "dataset_quality"
-
-    def __init__(self, hf_client: Optional[HFClient] = None) -> None:
-        self.hf_client = HFClient(max_requests=100)
-        self.last_details: dict[str, Any] = {}
-
-    def compute(self, inputs: dict[str, Any], **kwargs: Any) -> float:
-        """
-        Score a dataset by blending reuse counts with community likes.
-
-        Parameters
-        ----------
-        inputs : dict[str, Any]
-            Parser output that may contain dataset and/or model URLs.
-        **kwargs : Any
-            Unused placeholder for interface compatibility.
-
-        Returns
-        -------
-        float
-            Weighted dataset quality score clamped to ``[0.0, 1.0]``.
-        """
-
-        # Step 1: resolve which dataset we should inspect
-        dataset_id = self._extract_dataset_id(inputs)
-        if not dataset_id:
-            self.last_details = {"reason": "dataset_not_found"}
-            logger.info("Dataset quality: no dataset found")
-            return 0.0
-
-        logger.info("Computing dataset quality for %s", dataset_id)
-
-        # Step 2: pull the dataset metadata from Hugging Face
-        payload = self._fetch_dataset(dataset_id)
-        if payload is None:
-            self.last_details = {
-                "dataset_id": dataset_id,
-                "reason": "hf_api_error",
-            }
-            logger.info("Dataset quality: API error for %s", dataset_id)
-            return 0.0
-
-        likes = self._safe_int(payload.get("likes"))
-        use_count = self.count_models_for_dataset(dataset_id)
-        logger.debug("Dataset %s likes=%d use_count=%d",
-                     dataset_id, likes, use_count)
-
-        # Step 3: convert engagement numbers into bounded scores
-        likes_score = self._squash_score(likes, scale=250)
-        use_score = self._squash_score(use_count, scale=40)
-
-        score = (0.6 * use_score) + (0.4 * likes_score)
-        score = max(0.0, min(1.0, score))
-
-        self.last_details = {
-            "dataset_id": dataset_id,
-            "likes": likes,
-            "use_count": use_count,
-            "likes_score": likes_score,
-            "use_score": use_score,
-        }
-        logger.info("Dataset quality score for %s: %.2f", dataset_id, score)
-        return score
-
-    def _extract_dataset_id(self, inputs: Mapping[str, Any]) -> Optional[str]:
-        """
-        Resolve the primary dataset slug from parser output or model metadata.
-
-        Parameters
-        ----------
-        inputs : Mapping[str, Any]
-            Parsed artifacts describing the model and any referenced datasets.
-
-        Returns
-        -------
-        Optional[str]
-            Normalized ``owner/name`` dataset slug, or ``None`` when absent.
-        """
-        # Prefer explicit dataset URLs that the parser already categorized.
-        dataset_url = inputs.get("dataset_url")
-        if isinstance(dataset_url, str):
-            slug = self._dataset_slug_from_url(dataset_url)
-            if slug:
-                return slug
-
-        # Fall back to inspecting the referenced model's metadata.
-        model_url = inputs.get("model_url")
-        if not isinstance(model_url, str):
-            return None
-
-        model_id = self._model_id_from_url(model_url)
-        if not model_id:
-            return None
-
-        model_info = self._fetch_model(model_id)
-        if not isinstance(model_info, Mapping):
-            return None
-
-        candidates: list[Any] = []
-        # Older model cards advertise datasets under these top-level keys.
-        candidates.extend([model_info.get("dataset"),
-                           model_info.get("datasets")])
-        card = model_info.get("cardData")
-        if isinstance(card, Mapping):
-            # Newer model cards store richer data inside ``cardData``.
-            candidates.extend([card.get("dataset"), card.get("datasets")])
-        for candidate in candidates:
-            slug = self._first_dataset_slug(candidate)
-            if slug:
-                return slug
-
-        tags = model_info.get("tags")
-        if isinstance(tags, list):
-            for tag in tags:
-                if isinstance(tag, str) and tag.startswith("datasets:"):
-                    # Tags occasionally encode dataset information,
-                    # e.g. "datasets:mnist".
-                    ref = tag.split(":", 1)[1]
-                    slug = self._normalize_dataset_reference(ref)
-                    if slug:
-                        return slug
-
-        return None
-
-    def _fetch_dataset(self, dataset_id: str) -> Optional[Mapping[str, Any]]:
-        """
-        Fetch dataset metadata for ``dataset_id`` via the Hugging Face API.
-
-        Parameters
-        ----------
-        dataset_id : str
-            Normalized dataset slug (``owner/name``) to request from the API.
-
-        Returns
-        -------
-        Optional[Mapping[str, Any]]
-            Parsed dataset payload, or ``None`` if the request fails.
-        """
-        try:
-            logger.debug("Fetching dataset metadata for %s", dataset_id)
-            data = self.hf_client.request(
-                "GET",
-                f"/api/datasets/{quote(dataset_id, safe='/@.-')}",
-            )
-        except Exception:
-            logger.info("Failed to fetch dataset %s",
-                        dataset_id,
-                        exc_info=True)
-            return None
-        return data if isinstance(data, Mapping) else None
-
-    def _fetch_model(self, model_id: str) -> Optional[Mapping[str, Any]]:
-        """
-        Fetch model metadata so we can inspect the declared datasets.
-
-        Parameters
-        ----------
-        model_id : str
-            Normalized model slug (``owner/name``) to request from the API.
-
-        Returns
-        -------
-        Optional[Mapping[str, Any]]
-            Parsed model payload, or ``None`` when the request fails.
-        """
-        try:
-            logger.debug("Fetching model metadata for %s", model_id)
-            data = self.hf_client.request(
-                "GET",
-                f"/api/models/{quote(model_id, safe='/@.-')}",
-            )
-        except Exception:
-            logger.info("Failed to fetch model %s", model_id, exc_info=True)
-            return None
-        return data if isinstance(data, Mapping) else None
-
-    @staticmethod
-    def _safe_int(value: Any) -> int:
-        """
-        Convert ``value`` to a non-negative integer, defaulting to ``0``.
-
-        Parameters
-        ----------
-        value : Any
-            Raw value retrieved from Hugging Face metadata.
-
-        Returns
-        -------
-        int
-            Parsed integer or ``0`` if conversion fails.
-        """
-        try:
-            return max(int(value), 0)
-        except (TypeError, ValueError):
-            return 0
-
-    @staticmethod
-    def _squash_score(value: int, *, scale: int) -> float:
-        """
-        Compress counts into the ``[0.0, 1.0]`` interval with log roll-off.
-
-        Parameters
-        ----------
-        value : int
-            Raw count to transform.
-        scale : int
-            Reference value that maps to a score near ``1.0``.
-
-        Returns
-        -------
-        float
-            Log-scaled score bounded to ``[0.0, 1.0]``.
-        """
-        if value <= 0 or scale <= 0:
-            return 0.0
-        return min(1.0, math.log1p(value) / math.log1p(scale))
-
-    def _first_dataset_slug(self, value: Any) -> Optional[str]:
-        """
-        Return the first normalized dataset slug contained in ``value``.
-
-        Parameters
-        ----------
-        value : Any
-            String or list originating from model metadata.
-
-        Returns
-        -------
-        Optional[str]
-            Normalized ``owner/name`` slug, or ``None`` if none are found.
-        """
-        if isinstance(value, str):
-            return self._normalize_dataset_reference(value)
-        if isinstance(value, list):
-            for item in value:
-                slug = self._normalize_dataset_reference(item)
-                if slug:
-                    return slug
-        return None
-
-    def _normalize_dataset_reference(self, reference: Any) -> Optional[str]:
-        """
-        Normalize free-form dataset references into ``owner/name`` format.
-
-        Parameters
-        ----------
-        reference : Any
-            Arbitrary dataset hint collected from metadata or tags.
-
-        Returns
-        -------
-        Optional[str]
-            Normalized dataset slug suitable for API requests.
-        """
-        if not isinstance(reference, str):
-            return None
-        text = reference.strip()
-        if not text:
-            return None
-        if text.startswith("datasets:"):
-            text = text.split(":", 1)[1]
-        if text.startswith("http://") or text.startswith("https://"):
-            return self._dataset_slug_from_url(text)
-        if text.startswith("huggingface.co/"):
-            return self._dataset_slug_from_url(f"https://{text}")
-        if "/" in text:
-            parts = [p for p in text.split("/") if p]
-            if len(parts) >= 2:
-                return f"{parts[0]}/{parts[1]}"
-            if parts:
-                return parts[0]
-        return None
-
-    @staticmethod
-    def _dataset_slug_from_url(url: str) -> Optional[str]:
-        """
-        Extract ``owner/name`` slug from a Hugging Face dataset URL.
-
-        Parameters
-        ----------
-        url : str
-            Dataset URL copied from the Hub.
-
-        Returns
-        -------
-        Optional[str]
-            Normalized slug when extraction succeeds, else ``None``.
-        """
-        parsed = urlparse(url)
-        path = parsed.path.strip("/")
-        if not path:
-            return None
-        if path.startswith("datasets/"):
-            path = path[len("datasets/"):]
-        segments = [
-            seg for seg in path.split("/")
-            if seg not in {"blob", "tree", "resolve", "main", "raw", "viewer"}
-        ]
-        if not segments:
-            return None
-        if len(segments) >= 2:
-            return f"{segments[0]}/{segments[1]}"
-        return segments[0]
-
-    @staticmethod
-    def _model_id_from_url(url: str) -> Optional[str]:
-        """
-        Extract ``owner/name`` slug from a Hugging Face model URL.
-
-        Parameters
-        ----------
-        url : str
-            Model URL copied from the Hub.
-
-        Returns
-        -------
-        Optional[str]
-            Normalized slug when extraction succeeds, else ``None``.
-        """
-        parsed = urlparse(url)
-        path = parsed.path.strip("/")
-        if not path or path.startswith("datasets/"):
-            return None
-        parts = [part for part in path.split("/") if part]
-        if not parts:
-            return None
-        if len(parts) >= 2:
-            return f"{parts[0]}/{parts[1]}"
-        return parts[0]
-
-    def count_models_for_dataset(self, dataset_id: str,
-                                 limit: int = 1000) -> int:
-        """
-        Count models on the Hub that self-report using ``dataset_id``.
-
-        Parameters
-        ----------
-        dataset_id : str
-            Normalized dataset slug to pass through the Hub filters.
-        limit : int, optional
-            Maximum number of results to request per API call,
-            by default ``1000``.
-
-        Returns
-        -------
-        int
-            Unique model count associated with the dataset.
-        """
-        slug = dataset_id.split("/")[-1]
-
-        # Common ways authors tag datasets in model cards
-        filters: Iterable[str] = {
-            slug,                          # e.g. "imagenet-1k"
-            f"dataset:{slug}",             # e.g. "dataset:imagenet-1k"
-            dataset_id,                    # e.g. "ILSVRC/imagenet-1k"
-            f"dataset:{dataset_id}",       # e.g. "dataset:ILSVRC/imagenet-1k"
-        }
-
-        seen: set[str] = set()
-        for f in filters:
-            try:
-                models: list[dict[str, Any]] = self.hf_client.request(
-                    "GET",
-                    "/api/models",
-                    params={"filter": f, "limit": limit}
-                )
-            except Exception:
-                continue
-            if not isinstance(models, list):
-                continue
-            for m in models:
-                mid = m.get("modelId")
-                if mid:
-                    # Track models uniquely to avoid
-                    # double-counting across filters.
-                    seen.add(mid)
-
-        count = len(seen)
-        logger.debug("Dataset %s associated with %d model(s)",
-                     dataset_id,
-                     count)
-        return count
-
-
-class CodeQuality(Metric):
-    """
-    Assess codebases by combining lint heuristics, typing coverage,
-    and LLM judgment.
-
-    The metric fetches Python sources linked from a model card or explicit
-    repository URL, runs lightweight static checks, and asks an LLM to
-    estimate engineering quality. When no code is available, it falls back
-    to interpreting the model card alone.
-    """
-
-    name = "Code Quality"
-    key = "code_quality"
-
-    def __init__(
-        self,
-        hf_client: Optional[HFClient] = None,
-        grok_client: Optional[PurdueClient] = None,
-    ) -> None:
-        self.hf_client = hf_client or HFClient(max_requests=10)
-        self.grok = grok_client or PurdueClient(max_requests=100)
-        self.last_details: dict[str, Any] = {}
-
-    def compute(self, inputs: dict[str, Any], **kwargs: Any) -> float:
-        """
-        Resolve source code, analyse it, and optionally fall back to the
-        model card.
-
-        Parameters
-        ----------
-        inputs : dict[str, Any]
-            Parser output that may include ``git_url`` or ``model_url``
-            pointing to the codebase or model card.
-        **kwargs : Any
-            Placeholder for interface compatibility; unused.
-
-<<<<<<< HEAD
-        return score
-
-
-class PerformanceClaimsMetric(Metric):
-    """
-    Metric that inspects the model card/README to detect
-    reported benchmarks and performance claims.
-    """
-    name = "Performance Claims"
-    key = "performance_claims"
-
-    def __init__(self):
-        self.hf_client = HFClient(max_requests=100)
-        self.grok_client = GrokClient(max_requests=100)
-
-    def compute(self, inputs: dict[str, Any], **kwargs: Any) -> float:
-        """
-        Compute the metric score from parsed inputs.
-
-        Parameters
-        ----------
-        inputs : dict[str, Any]
-            Parsed inputs required by the metric. Must include a key called
-            'model_url' with its corresponding correct link
-
-        **kwargs : Any
-            Optional per-metric tuning parameters.
-
-        Returns
-        -------
-        float
-            A score between 0.0 and 1.0.
-
-        Raises
-        ------
-        RuntimeError
-            If no valid HF model URL is found in the dict
-        """
-        # appropriate URL must be in the dict
-        if "model_url" not in inputs.keys():
-            raise ValueError("No good link found in input dictionary")
-
-        try:
-            # try to get license from HFClient if possible
-            model_id = inputs['model_url'].split("https://huggingface.co/")[-1]
-            card_data = self.hf_client.request(
-                "GET",
-                f"/{model_id}/resolve/main/README.md",
-            ).splitlines()
-        except Exception:
-            # if perms needed, get rendered text from the model page
-            url = inputs["model_url"]
-            card_data = injectHFBrowser(url).splitlines()
-
-        # We can only put so much into llm input
-        # so we need to try to find text only relating benchmarks
-        ranges = []
-        for i, line in enumerate(card_data):
-            words = ["benchmark", "performance", "accuracy", "eval"]
-            if any(word in line.lower() for word in words):
-                start = max(0, i - 5)
-                end = min(len(card_data), i + 5 + 1)
-                ranges.append((start, end))
-
-        # Merge overlapping ranges
-        merged: list[list[int]] = []
-        for start, end in sorted(ranges):
-            if not merged or start > merged[-1][1]:
-                merged.append([start, end])
-            else:
-                merged[-1][1] = max(merged[-1][1], end)
-
-        # Aggregate results into one string
-        results = ""
-        for start, end in merged:
-            results += "\n".join(card_data[start:end])
-            # just in case my original limits still
-            # capture too much text:
-            if len(results) > 6000:
-                break
-
-        # Prompt the LLM to give score
-        prompt = (
-            f"given the following snippets from a readme: {results}"
-            "output a 1.0 if the readme contains performance claims "
-            "with some form of benchmark test results. "
-            "output a 0.0 if there are no performance claims or "
-            "benchmark results. "
-        )
-        response = self.grok_client.llm(prompt)
-        new_prompt = ("Given this LLM output, please extract"
-                      "the score it assigned and only output"
-                      "the number and that's it. Here is the"
-                      f"response: {response}"
-                      "the score should be either 0.0 or 1.0")
-        score = float(self.grok_client.llm(new_prompt))
-
-        return score
-
-=======
-        Returns
-        -------
-        float
-            Aggregate quality score bounded to ``[0.0, 1.0]``.
-        """
-
-        logger.info("Computing code quality")
-        code_files, origin, card_text = self._load_code(inputs)
-        logger.debug("Code load origin=%s file_count=%d",
-                     origin, len(code_files))
-        if code_files:
-            lint_score = self._lint_score(code_files)
-            typing_score = self._typing_score(code_files)
-            llm_score = self._llm_code_rating(code_files)
-            score = (lint_score + typing_score + llm_score) / 3.0
-            score = max(0.0, min(1.0, score))
-
-            self.last_details = {
-                "origin": origin,
-                "lint_score": lint_score,
-                "typing_score": typing_score,
-                "llm_score": llm_score,
-                "file_count": len(code_files),
-            }
-            logger.info("Code quality score from codebase: %.2f", score)
-            return score
-
-        model_url = inputs.get("model_url")
-        if not card_text and isinstance(model_url, str):
-            card_text = self._model_card_text(model_url)
-        fallback_score = self._llm_card_rating(card_text)
-        self.last_details = {
-            "origin": "model_card",
-            "llm_score": fallback_score,
-            "card_available": bool(card_text),
-        }
-        logger.info("Code quality fallback score: %.2f", fallback_score)
-        return fallback_score
-
-    # ------------------------------------------------------------------
-    # Source resolution helpers
-    # ------------------------------------------------------------------
-    def _load_code(
-        self,
-        inputs: Mapping[str, Any],
-    ) -> tuple[dict[str, str], str, str]:
-        """
-        Locate Python sources and return them alongside provenance
-        metadata.
-
-        Parameters
-        ----------
-        inputs : Mapping[str, Any]
-            Parser artefacts containing potential ``git_url`` or
-            ``model_url`` keys.
-
-        Returns
-        -------
-        tuple[dict[str, str], str, str]
-            Mapping of relative paths to file contents, the origin label,
-            and any cached model card text for reuse when code is
-            unavailable.
-        """
-
-        card_text = ""
-        git_url = inputs.get("git_url")
-        if isinstance(git_url, str):
-            logger.debug("Attempting to load code from explicit git_url %s",
-                         git_url)
-            files = self._load_from_github(git_url)
-            if files:
-                logger.debug("Loaded %d file(s) from %s", len(files), git_url)
-                return files, "github", card_text
-
-        model_url = inputs.get("model_url")
-        if isinstance(model_url, str):
-            logger.debug("Inspecting model card for %s", model_url)
-            card_text = self._model_card_text(model_url)
-            gh_url = self._github_from_card(card_text)
-            if gh_url:
-                logger.debug("Found GitHub URL %s via model card", gh_url)
-                files = self._load_from_github(gh_url)
-                if files:
-                    logger.debug("Loaded %d file(s) from %s",
-                                 len(files),
-                                 gh_url)
-                    return files, "github_from_card", card_text
-
-        return {}, "", card_text
-
-    def _load_from_github(
-        self,
-        url: str,
-        *,
-        limit: int = 20,
-    ) -> dict[str, str]:
-        """
-        Clone a GitHub repository and read a bounded set of Python files.
-
-        Parameters
-        ----------
-        url : str
-            HTTPS URL to the GitHub repository.
-        limit : int, optional
-            Maximum number of Python files to ingest, defaults to ``20``.
-
-        Returns
-        -------
-        dict[str, str]
-            Mapping of relative file paths to their source text.
-        """
-
-        logger.debug("Loading code from GitHub repo %s", url)
-        with tempfile.TemporaryDirectory(prefix="code-metric-") as tmpdir:
-            dest = Path(tmpdir) / "repo"
-            if not self._clone_repo(url, dest):
-                logger.info("Failed to clone %s", url)
-                return {}
-            files = self._read_python_files(dest, limit=limit)
-            logger.debug("Read %d Python file(s) from %s", len(files), url)
-            return files
-
-    def _clone_repo(self, url: str, dest: Path) -> bool:
-        """
-        Clone ``url`` into ``dest`` and signal success.
-
-        Parameters
-        ----------
-        url : str
-            Git repository URL to clone.
-        dest : Path
-            Filesystem path where the shallow clone should be created.
-
-        Returns
-        -------
-        bool
-            ``True`` when the clone completes, otherwise ``False``.
-        """
-
-        try:
-            logger.debug("Cloning repo %s", url)
-            subprocess.run(
-                ["git", "clone", "--depth", "1", url, str(dest)],
-                check=True,
-                stdout=subprocess.DEVNULL,
-                stderr=subprocess.DEVNULL,
-                timeout=45,
-            )
-        except (subprocess.SubprocessError, OSError):
-            logger.info("Clone failed for %s", url, exc_info=True)
-            return False
-        logger.debug("Clone succeeded for %s", url)
-        return True
-
-    def _read_python_files(self, root: Path, *, limit: int) -> dict[str, str]:
-        """
-        Collect up to ``limit`` tracked Python files from ``root``.
-
-        Parameters
-        ----------
-        root : Path
-            Directory containing the cloned repository.
-        limit : int
-            Maximum number of files to return.
-
-        Returns
-        -------
-        dict[str, str]
-            Mapping of relative file paths to their corresponding source text.
-        """
-
-        candidates: list[str] = []
-        try:
-            git_client = GitClient(max_requests=100, repo_path=str(root))
-            candidates = [
-                path
-                for path in git_client.list_files()
-                if path.endswith(".py")
-            ]
-        except Exception:
-            logger.debug("git ls-files failed in %s", root, exc_info=True)
-            candidates = []
-
-        if not candidates:
-            candidates = [
-                str(path.relative_to(root))
-                for path in sorted(root.rglob("*.py"))
-            ]
-        logger.debug("Found %d Python candidate(s) in %s",
-                     len(candidates), root)
-
-        results: dict[str, str] = {}
-        for rel_path in candidates:
-            if len(results) >= limit:
-                break
-            path = root / rel_path
-            try:
-                text = path.read_text(encoding="utf-8")
-            except (OSError, UnicodeDecodeError):
-                continue
-            if text.strip():
-                results[rel_path] = text
-        logger.debug("Returning %d Python file(s) from %s",
-                     len(results), root)
-        return results
-
-    def _github_from_card(self, card_text: str) -> Optional[str]:
-        """
-        Extract a GitHub repository link from rendered model card text.
-
-        Parameters
-        ----------
-        card_text : str
-            Full model card contents sourced from Hugging Face.
-
-        Returns
-        -------
-        Optional[str]
-            First matching GitHub URL if present, else ``None``.
-        """
-
-        if not card_text:
-            logger.debug("No card text provided for GitHub extraction")
-            return None
-        match = re.search(
-            r"https://github\.com/[A-Za-z0-9_.-]+/[A-Za-z0-9_.-]+",
-            card_text,
-        )
-        if match:
-            url = match.group(0)
-            logger.debug("Extracted GitHub URL %s from card", url)
-            return url
-        logger.debug("No GitHub URL found in card text")
-        return None
-
-    # ------------------------------------------------------------------
-    # Static analysis helpers
-    # ------------------------------------------------------------------
-    def _lint_score(self, code_files: Mapping[str, str]) -> float:
-        """
-        Approximate lint quality using lightweight style heuristics.
-
-        Parameters
-        ----------
-        code_files : Mapping[str, str]
-            Mapping of file paths to Python source text.
-
-        Returns
-        -------
-        float
-            Heuristic lint compliance score within ``[0.0, 1.0]``.
-        """
-
-        logger.debug("Computing lint score for %d file(s)", len(code_files))
-        total = 0
-        issues = 0
-
-        for text in code_files.values():
-            for raw_line in text.splitlines():
-                stripped = raw_line.rstrip("\n")
-                if not stripped.strip():
-                    continue
-
-                total += 1
-                failure = False
-
-                if len(stripped) > 100:
-                    failure = True
-                if stripped.rstrip() != stripped:
-                    failure = True
-                if "\t" in stripped:
-                    failure = True
-
-                leading_spaces = len(stripped) - len(stripped.lstrip(" "))
-                if leading_spaces and leading_spaces % 4 != 0:
-                    failure = True
-
-                if failure:
-                    issues += 1
-
-        if total == 0:
-            logger.debug("No lines seen for lint score; defaulting to 0.5")
-            return 0.5
-        compliant_ratio = 1.0 - (issues / total)
-        # Anything below 90% compliant is treated as a failure, and
-        # 100% compliant receives full credit. Linearly scale in-between.
-        score = max(0.0, min(1.0, (compliant_ratio - 0.9) / 0.1))
-        logger.debug("Lint compliance ratio=%.3f score=%.3f",
-                     compliant_ratio, score)
-        return score
-
-    def _typing_score(self, code_files: Mapping[str, str]) -> float:
-        """
-        Measure the proportion of functions that provide complete type hints.
-
-        Parameters
-        ----------
-        code_files : Mapping[str, str]
-            Mapping of file paths to Python source text.
-
-        Returns
-        -------
-        float
-            Fraction of typed functions; defaults to ``0.5`` when none found.
-        """
-
-        logger.debug("Computing typing score for %d file(s)", len(code_files))
-        total_funcs = 0
-        typed_funcs = 0
-
-        for text in code_files.values():
-            try:
-                tree = ast.parse(text)
-            except SyntaxError:
-                continue
-
-            for node in ast.walk(tree):
-                if isinstance(node, (ast.FunctionDef, ast.AsyncFunctionDef)):
-                    total_funcs += 1
-                    if self._function_is_typed(node):
-                        typed_funcs += 1
-
-        if total_funcs == 0:
-            logger.debug("No functions found; typing score defaults to 0.5")
-            return 0.5
-        score = typed_funcs / total_funcs
-        logger.debug("Typing score %.3f (%d/%d)",
-                     score, typed_funcs, total_funcs)
-        return score
-
-    def _function_is_typed(self, node: ast.AST) -> bool:
-        """
-        Determine whether a function annotates all parameters and the
-        return value.
-
-        Parameters
-        ----------
-        node : ast.AST
-            Function definition node extracted from the AST.
-
-        Returns
-        -------
-        bool
-            ``True`` when every parameter and the return value are
-            annotated.
-        """
-
-        if not isinstance(node, (ast.FunctionDef, ast.AsyncFunctionDef)):
-            return False
-
-        params = list(node.args.posonlyargs) + list(node.args.args)
-        if params and params[0].arg in {"self", "cls"}:
-            params = params[1:]
-
-        params += list(node.args.kwonlyargs)
-
-        for param in params:
-            if param.annotation is None:
-                return False
-
-        if node.args.vararg and node.args.vararg.annotation is None:
-            return False
-        if node.args.kwarg and node.args.kwarg.annotation is None:
-            return False
-
-        return node.returns is not None
-
-    # ------------------------------------------------------------------
-    # LLM helpers
-    # ------------------------------------------------------------------
-    def _llm_code_rating(self, code_files: Mapping[str, str]) -> float:
-        """
-        Ask the Grok LLM to assess engineering quality of the provided code.
-
-        Parameters
-        ----------
-        code_files : Mapping[str, str]
-            Mapping of file paths to Python source text.
-
-        Returns
-        -------
-        float
-            Parsed LLM rating normalized to ``[0.0, 1.0]``; defaults to
-            ``0.5`` when the snippet is empty or the request fails.
-        """
-
-        snippet = self._code_snippet(code_files)
-        if not snippet:
-            logger.debug("No snippet available for LLM code rating")
-            return 0.5
-
-        prompt = (
-            "Rate the following Python code's engineering quality on a "
-            "scale from 0 to 1, where 0 is extremely poor and 1 is "
-            "excellent. Consider readability, structure, tests, and "
-            "maintainability. Respond with only the numeric rating.\n\n"
-            f"```python\n{snippet}\n```"
-        )
-
-        try:
-            logger.debug("Requesting LLM code rating (snippet length %d)",
-                         len(snippet))
-            raw = self.grok.llm(prompt)
-            score = self._parse_llm_score(raw)
-            logger.debug("LLM code rating %.3f", score)
-            return score
-        except Exception:
-            logger.info("LLM code rating failed", exc_info=True)
-            return 0.5
-
-    def _llm_card_rating(self, card_text: str) -> float:
-        """
-        Generate a fallback LLM-based quality score from model card text.
-
-        Parameters
-        ----------
-        card_text : str
-            Rendered model card contents.
-
-        Returns
-        -------
-        float
-            Parsed LLM rating in ``[0.0, 1.0]``; defaults to ``0.3`` on
-            failure.
-        """
-
-        if not card_text:
-            logger.debug("No card text; defaulting LLM card rating to 0.3")
-            return 0.3
-
-        prompt = (
-            "Based on this Hugging Face model card, estimate the quality "
-            "of the associated codebase. Return a number between 0 and 1 "
-            "(0=very poor, 1=excellent). Respond with only the numeric "
-            "rating.\n\n"
-            f"{shorten(card_text, width=3500, placeholder='...')}"
-        )
-
-        try:
-            logger.debug("Requesting LLM card rating (text length %d)",
-                         len(card_text))
-            raw = self.grok.llm(prompt)
-            score = self._parse_llm_score(raw)
-            logger.debug("LLM card rating %.3f", score)
-            return score
-        except Exception:
-            logger.info("LLM card rating failed", exc_info=True)
-            return 0.3
-
-    def _code_snippet(
-        self,
-        code_files: Mapping[str, str],
-        *,
-        limit: int = 3500,
-    ) -> str:
-        """
-        Concatenate a bounded sample of code to feed into the LLM prompt.
-
-        Parameters
-        ----------
-        code_files : Mapping[str, str]
-            Mapping of file paths to Python source text.
-        limit : int, optional
-            Maximum number of characters to include, defaults to ``3500``.
-
-        Returns
-        -------
-        str
-            Truncated multi-file snippet formatted for LLM consumption.
-        """
-
-        pieces: list[str] = []
-        remaining = limit
-
-        for path, text in code_files.items():
-            header = f"# File: {path}\n"
-            budget = max(0, remaining - len(header))
-            if budget <= 0:
-                break
-            body = text.strip()
-            snippet = body[:budget]
-            pieces.append(header + snippet)
-            remaining -= len(header) + len(snippet)
-            if remaining <= 0:
-                break
-
-        snippet = "\n\n".join(pieces)
-        logger.debug("Constructed code snippet of length %d", len(snippet))
-        return snippet
-
-    def _parse_llm_score(self, raw: Any) -> float:
-        """
-        Parse a numeric score from the LLM response text.
-
-        Parameters
-        ----------
-        raw : Any
-            Value returned by the LLM client.
-
-        Returns
-        -------
-        float
-            Clamped numeric score with ``0.5`` as the fallback when
-            parsing fails.
-        """
-
-        if raw is None:
-            logger.debug("LLM score parsing fallback (None)")
-            return 0.5
-        text = str(raw).strip()
-        try:
-            value = float(text.split()[0])
-        except (ValueError, IndexError):
-            logger.debug("LLM score parsing fallback (invalid response)")
-            return 0.5
-        score = max(0.0, min(1.0, value))
-        logger.debug("Parsed LLM score %.3f from response", score)
-        return score
-
-    def _model_card_text(self, url: Optional[str]) -> str:
-        """
-        Retrieve model card text via the Hugging Face API or browser helper.
-
-        Parameters
-        ----------
-        url : Optional[str]
-            Hugging Face model URL from which to fetch the card.
-
-        Returns
-        -------
-        str
-            Markdown or HTML card contents, or an empty string when
-            unavailable.
-        """
-
-        if not url:
-            logger.debug("No URL provided for model card fetch")
-            return ""
-        model_id = DatasetQuality._model_id_from_url(url)
-        if model_id:
-            try:
-                logger.debug("Fetching README for %s", model_id)
-                data = self.hf_client.request(
-                    "GET",
-                    f"/{model_id}/resolve/main/README.md",
-                )
-                if isinstance(data, bytes):
-                    data = data.decode("utf-8", errors="ignore")
-                if isinstance(data, str) and data.strip():
-                    logger.debug("Retrieved README (%d chars) for %s",
-                                 len(data), model_id)
-                    return data
-            except Exception:
-                logger.info("Failed to fetch README for %s", model_id,
-                            exc_info=True)
-        try:
-            logger.debug("Falling back to browser fetch for %s", url)
-            text = injectHFBrowser(url)
-            logger.debug("Browser fetch returned %d chars", len(text))
-            return text
-        except Exception:
-            logger.info("Browser fetch failed for %s", url, exc_info=True)
-            return ""
-
->>>>>>> 52561565
+# src/Metrics.py
+# THIS CODE WILL HANDLE THE METRIC OBJECTS
+from __future__ import annotations
+
+import ast
+import math
+import re
+import subprocess
+import tempfile
+from abc import ABC, abstractmethod
+from dataclasses import dataclass
+from pathlib import Path
+from textwrap import shorten
+from typing import Any, Iterable, Mapping, Optional
+from urllib.parse import quote, urlparse
+
+from src.Client import GitClient, HFClient, PurdueClient
+from src.logging_utils import get_logger
+from src.utils import browse_hf_repo, injectHFBrowser
+
+logger = get_logger(__name__)
+
+
+@dataclass(frozen=True)
+class MetricResult:
+    """
+    Canonical result object returned by all metrics.
+
+    Attributes
+    ----------
+    metric : str
+        Human-friendly metric name (e.g., "License Check").
+    key : str
+        Stable identifier/slug for the metric (e.g., "license").
+    value : Any
+        The primary result produced by the metric (bool, str, dict, etc.).
+    latency_ms : float
+        How long the metric took to execute (milliseconds).
+    details : Optional[Mapping[str, Any]]
+        Optional extra information for display or debugging.
+    error : Optional[str]
+        If the metric failed, put a concise error message here
+        and set `value` as appropriate.
+    """
+    metric: str
+    key: str
+    value: Any
+    latency_ms: float
+    details: Optional[Mapping[str, Any]] = None
+    error: Optional[str] = None
+
+
+class Metric(ABC):
+    """
+    Abstract base class for metrics.
+
+    Subclasses must implement ``compute()`` to perform the actual work.
+    """
+
+    name: str  # Human-friendly metric name (e.g., "License Check").
+    key: str  # Identifier/slug for the metric (e.g., "license").
+
+    @abstractmethod
+    def compute(self, inputs: dict[str, Any], **kwargs: Any) -> float:
+        """
+        Compute the metric score from parsed inputs.
+
+        Parameters
+        ----------
+        inputs : dict[str, Any]
+            Parsed inputs required by the metric.
+        **kwargs : Any
+            Optional per-metric tuning parameters.
+
+        Returns
+        -------
+        float
+            A score between 0.0 and 1.0.
+        """
+        raise NotImplementedError
+
+
+class RampUpTime(Metric):
+    """
+    Metric estimating ramp-up time based on the length of the
+    'Use this model' / 'Usage' section in a model's README on HuggingFace.
+
+    A shorter section implies quicker ramp-up, yielding a higher score.
+    """
+    name = "Ramp-Up Time"
+    key = "ramp_up_time"
+
+    def __init__(self):
+        self.client = HFClient(max_requests=3)
+        self.grok = PurdueClient(max_requests=100)
+
+    def _extract_usage_section(self, text: str) -> str | None:
+        """
+        Ask the Grok LLM to isolate usage instructions from the README text.
+
+        Parameters
+        ----------
+        text : str
+            Raw page text harvested from the Hugging Face model page.
+
+        Returns
+        -------
+        str | None
+            Cleaned usage-focused excerpt, or ``None`` if no guidance is found
+            or the LLM request fails.
+        """
+        if not text:
+            return None
+
+        prompt = f"""
+        You are an AI assistant. Extract and return ONLY the sections
+        that explain how to use the model, code examples, or instructions
+        to get started. Ignore unrelated sections.
+
+        Text:
+        {text}
+
+        Extract usage text verbatim.
+        """
+        try:
+            logger.debug("Requesting usage extraction for text length %d",
+                         len(text))
+            response = self.grok.llm(prompt)
+            return response.strip() if response else None
+        except Exception:
+            logger.info("Usage extraction failed via LLM", exc_info=True)
+            return None
+
+    def compute(self, inputs: dict[str, Any], **kwargs: Any) -> float:
+        """
+        Score how quickly a developer can ramp up on a Hugging Face model.
+
+        Parameters
+        ----------
+        inputs : dict[str, Any]
+            Must include the key ``"model_url"`` pointing at the model page.
+        **kwargs : Any
+            Present for interface compatibility; unused.
+
+        Returns
+        -------
+        float
+            Ramp-up score between 0.0 (hard to learn) and 1.0 (fast to learn).
+        """
+        url = inputs.get("model_url")
+        if not url:
+            raise ValueError("Missing required input: model_url")
+
+        logger.info("Computing ramp-up score for %s", url)
+        # Fetch the full page text using Selenium
+        full_page_text = injectHFBrowser(url)
+        usage_text = self._extract_usage_section(full_page_text)
+
+        if usage_text:
+            char_count = len(usage_text)
+            logger.debug("Usage text length for %s: %d", url, char_count)
+        else:
+            logger.info("No usage guidance found for %s", url)
+            return 0.0
+
+        # Weight long instructions logarithmically so modest increases in
+        # length do not crater the score, while extremely long sections still
+        # reduce it meaningfully.
+        score = 1.0 / (1.0 + math.log1p(char_count / 500))
+        score = max(0.0, min(score, 1.0))
+
+        logger.info("Ramp-up score for %s: %.3f", url, score)
+        return score
+
+
+class LicenseMetric(Metric):
+    """
+    Metric that find the model license and assigns it
+    a score from 0 to 1 using a lookup table
+    or LLM if not found.
+    """
+
+    name = "License Permissiveness"
+    key = "license_metric"
+
+    # The below lookup table assigns scores based on
+    # how much each license allows for:
+    # linking, distribution, modification,
+    # patent grant, private use and sublicensing.
+    # Licenses that allow 5 or 6 of these are given a score of 1.0,
+    # those that allow 3 or 4 are given a score of 0.75,
+    # others are given a score of 0.5.
+
+    license_scores: dict[str, float] = {
+        # Permissive (1.0)
+        "apache-2.0": 1.0,
+        "mit": 1.0,
+        "afl-3.0": 1.0,
+        "bsd": 1.0,
+        "bsd-2-clause": 1.0,
+        "bsd-3-clause": 1.0,
+        "bsd-3-clause-clear": 1.0,
+        "isc": 1.0,
+        "zlib": 1.0,
+        "cdla-permissive-1.0": 1.0,
+        "cdla-permissive-2.0": 1.0,
+        "ms-pl": 1.0,
+        "postgresql": 1.0,
+        "osl-3.0": 1.0,
+        "apple-ascl": 1.0,
+        "mpl-2.0": 1.0,
+        "pddl": 1.0,
+        "unlicense": 1.0,
+        "cc0-1.0": 1.0,
+        "wtfpl": 1.0,
+        "intel-research": 1.0,
+        "ofl-1.1": 1.0,
+        "lppl-1.3c": 1.0,
+        "ncsa": 1.0,
+        "etalab-2.0": 1.0,
+
+        # Less permissive (0.75)
+        "gpl-3.0": 0.75,
+        "gpl-2.0": 0.75,
+        "gpl": 0.75,
+        "agpl-3.0": 0.75,
+        "lgpl-3.0": 0.75,
+        "lgpl-2.1": 0.75,
+        "lgpl": 0.75,
+        "lgpl-lr": 0.75,
+        "epl-2.0": 0.75,
+        "epl-1.0": 0.75,
+        "ecl-2.0": 0.75,
+        "eupl-1.1": 0.75,
+        "eupl-1.2": 0.75,
+        "artistic-2.0": 0.75,
+        "cdla-sharing-1.0": 0.75,
+        "cc-by-4.0": 0.75,
+        "cc-by-3.0": 0.75,
+        "cc-by-2.0": 0.75,
+        "cc-by-2.5": 0.75,
+        "cc-by-sa-4.0": 0.75,
+        "cc-by-sa-3.0": 0.75,
+        "odc-by": 0.75,
+        "bsl-1.0": 0.75,
+        "odbl": 0.75,
+        "gfdl": 0.75,
+
+        # Restrictive (0.5)
+        "cc-by-nc-4.0": 0.5,
+        "cc-by-nc-2.0": 0.5,
+        "cc-by-nc-3.0": 0.5,
+        "cc-by-nc-nd-4.0": 0.5,
+        "cc-by-nc-nd-3.0": 0.5,
+        "cc-by-nc-sa-4.0": 0.5,
+        "cc-by-nc-sa-3.0": 0.5,
+        "cc-by-nc-sa-2.0": 0.5,
+        "cc-by-nd-4.0": 0.5,
+        "fair-noncommercial-research-license": 0.5,
+
+        # Model-specific / special licenses
+        "openrail": 0.75,
+        "creativeml-openrail-m": 0.75,
+        "openrail++": 0.75,
+        "gemma": 0.75,
+        "llama2": 0.75,
+        "llama3": 0.75,
+        "llama3.1": 0.75,
+        "llama3.2": 0.75,
+        "llama3.3": 0.75,
+        "llama4": 0.75,
+        "bigscience-bloom-rail-1.0": 0.75,
+        "bigscience-openrail-m": 0.75,
+        "bigcode-openrail-m": 0.75,
+        "open-mdw": 1,  # open data / model weights, permissive
+        "h-research": 0.5,  # research-only, restrictive
+        "c-uda": 0.5,  # non-commercial, restrictive
+        "apple-amlr": 0.5,  # apple-specific, restrictive
+        "deepfloyd-if-license": 0.5,  # non-commercial research only
+        "cc": 0.75,  # attribution-required
+
+        "other": 0.5  # catch-all
+    }
+
+    def __init__(self):
+        self.hf_client = HFClient(max_requests=100)
+        self.grok_client = PurdueClient(max_requests=100)
+
+    def compute(self, inputs: dict[str, Any], **kwargs) -> float:
+        """
+        Compute the license score from parsed inputs.
+
+        Parameters
+        ----------
+        inputs : dict[str, Any]
+            Parsed inputs required by the metric. Must include a key called
+            'model_url' with its corresponding correct link
+
+        **kwargs : Any
+            Optional per-metric tuning parameters.
+
+        Returns
+        -------
+        float
+            A score between 0.0 and 1.0.
+
+        Raises
+        ------
+        RuntimeError
+            If no valid HF model URL is found in the dict
+        """
+        # model_url must be in the dict
+        if "model_url" not in inputs.keys():
+            raise ValueError("Model link not found in input dictionary")
+
+        # extract model_id from URL
+        model_id = inputs['model_url'].split("https://huggingface.co/")[-1]
+        logger.info("Computing license score for %s", model_id)
+
+        # try to get license from HFClient and assign a score
+        model_info = self.hf_client.request("GET",
+                                            f"/api/models/{model_id}")
+        card_data = model_info["cardData"]
+        license_type = card_data.get("license", None)
+        if license_type is None:
+            logger.debug("License not specified for %s", model_id)
+            score = 0.0
+        elif license_type not in self.license_scores:
+            # this grok call will likely never happen because all
+            # licenses not given on HF's license filter are labeled "other"
+            prompt = (f"Rank the this HuggingFace model: {model_id}. "
+                      "Give it of three scores, 1, 0.75, or 0.5. "
+                      "base your ranking on the rakings of this "
+                      "dictionary of licenses and their scores: "
+                      f"{str(self.license_scores)}")
+            response = self.grok_client.llm(prompt)
+            new_prompt = ("Given this LLM output, please extract"
+                          "the score it assigned and only output"
+                          "the number and that's it. Here is the"
+                          f"response: {response}")
+            score = float(self.grok_client.llm(new_prompt))
+            logger.debug("Derived license score %.2f for %s via LLM",
+                         score, model_id)
+        else:
+            score = self.license_scores[license_type]
+            logger.debug("Found license %s with score %.2f for %s",
+                         license_type, score, model_id)
+
+        logger.info("License score for %s: %.2f", model_id, score)
+        return score
+
+
+class SizeMetric(Metric):
+    """
+    Metric that finds the model size in bits and converts it
+    to a score from 0 to 1 using a lookup table
+    """
+    name = "Model Size"
+    key = "size_metric"
+    maxModelBits = 8e11  # Decieded on 100GB being too big
+
+    commonModelFileEndings = [
+        ".bin",
+        ".safetensors",
+        ".h5",
+        ".ckpt",
+        ".onnx",
+        ".tflite",
+        ".pb",
+        ".mlmodel",
+        ".gguf",
+        ".ggml",
+        ".ggjt",
+        ".pt",
+    ]
+
+    def __init__(self):
+        self.hf_client = HFClient(max_requests=100)
+
+    def extract_bits_from_saftensor(self,
+                                    safeTensorDict: dict[str, int]) -> int:
+        """
+        Estimate the model footprint using safetensor metadata.
+
+        Parameters
+        ----------
+        safeTensorDict : dict[str, int]
+            Mapping from precision label (e.g., ``"float16"``) to the number
+            of tensors stored at that precision. The precision text is
+            expected to contain the bit-width as digits.
+
+        Returns
+        -------
+        int
+            Total number of bits implied by the smallest precision entry.
+        """
+        bits = []
+        for precision in safeTensorDict.keys():
+            # Keys look like "float16" or "bfloat16"; pull out the digits to
+            # determine the bit-width represented by that entry.
+            param_size = int(''.join(ch for ch in precision if ch.isdigit()))
+            n_params = param_size * safeTensorDict[precision]
+            bits.append(n_params)
+        # Pick the smallest bit count so we do not overestimate the footprint
+        # when multiple precisions are present.
+        return min(bits)
+
+    def compute(self, inputs: dict[str, Any], **kwargs: Any) -> float:
+        """
+        Compute the metric score from parsed inputs.
+
+        Parameters
+        ----------
+        inputs : dict[str, Any]
+            Parsed inputs required by the metric. Must include a key called
+            'model_url' with its corresponding correct link
+
+        **kwargs : Any
+            Optional per-metric tuning parameters.
+
+        Returns
+        -------
+        float
+            A score between 0.0 and 1.0.
+
+        Raises
+        ------
+        RuntimeError
+            If no valid HF model URL is found in the dict
+        """
+        # model_url must be in the dict
+        if "model_url" not in inputs.keys():
+            raise ValueError("Model link not found in input dictionary")
+
+        # Extract the model id and get model info using API
+        model_id = inputs['model_url'].split("https://huggingface.co/")[-1]
+        logger.info("Computing size score for %s", model_id)
+        card_data = self.hf_client.request("GET", f"/api/models/{model_id}")
+
+        bits = None
+        # If we have access to safetensors, use that
+        have_safetensrs = 'safetensors' in card_data.keys()
+        if have_safetensrs and 'parameters' in card_data['safetensors'].keys():
+            params = card_data['safetensors']['parameters']
+            bits = self.extract_bits_from_saftensor(params)
+            logger.debug("Using safetensor metadata for %s -> %s bits",
+                         model_id, bits)
+        # If not we will need to browse the repo
+        else:
+            files = browse_hf_repo(self.hf_client,
+                                   model_id,
+                                   repo_type="model",
+                                   revision="main",
+                                   recursive=True)
+            files_filtered = []
+            for f in files:
+                if any(f[0].endswith(ext)
+                       for ext in SizeMetric.commonModelFileEndings):
+                    files_filtered.append(f)
+
+            # No model files means we have no bits
+            if len(files_filtered) == 0:
+                bits = -1
+                logger.debug("No model files found for %s", model_id)
+            # Average the file sizes
+            else:
+                all_bits = [f[1] for f in files_filtered]
+                bits = 8 * int(sum(all_bits) / len(all_bits))
+                logger.debug("Estimated bits for %s from %d file(s): %s",
+                             model_id, len(files_filtered), bits)
+
+        # Now that we have the bits, let's assign our score.
+        # This will be based on a log scale between the number of bits of
+        # the model and the number of bits in HF's biggest model.
+        # The log is there to smooth things out and we divide by a factor
+        # that will make the score approach 1 as the size fits into a
+        # Jetson Nano.
+        # Finally, we will clip between 0 and 1 in case of any extreme values.
+        # For the Jetson Nano parameters we just want the model file to be
+        # under 1.5GB (1.2e10 bits).
+        if bits <= 0:
+            logger.info("Size score for %s: %.2f (no size info)",
+                        model_id, 0.0)
+            return 0
+        score_raw = (1-math.log(bits / SizeMetric.maxModelBits))
+        score = score_raw / (1-math.log(1.2e10 / SizeMetric.maxModelBits))
+        score = min(score, 1)
+        score = max(score, 0)
+        logger.info("Size score for %s: %.2f", model_id, score)
+        return score
+
+
+class AvailabilityMetric(Metric):
+    """
+    Metric that checks whether a model has an associated dataset and codebase
+    available. Awards 0.5 for each item found via the model card.
+
+    This metric uses Selenium (via ``injectHFBrowser``) to retrieve the full
+    rendered model page text and a Grok LLM to identify mentions/links to an
+    available dataset and an available code repository.
+    """
+
+    name = "Availability"
+    key = "availability_metric"
+
+    def __init__(self) -> None:
+        self.grok = PurdueClient(max_requests=100)
+        self.last_details: dict[str, Any] = {}
+
+    def _llm_detect_availability(self, page_text: str) \
+            -> tuple[bool, bool, str, str]:
+        """
+        Use the Grok LLM to determine whether the page text indicates a
+        dataset and/or a codebase are available.
+
+        Parameters
+        ----------
+        page_text : str
+            Visible text of the Hugging Face model page.
+
+        Returns
+        -------
+        tuple[bool, bool, str, str]
+            (dataset_available, codebase_available,
+            dataset_evidence, codebase_evidence).
+        """
+        logger.debug("Running availability LLM check with text length %d",
+                     len(page_text or ""))
+        if not page_text:
+            return (False, False, "", "")
+
+        prompt = f"""
+        You will be given the visible text of a Hugging Face model page.
+        Determine if BOTH of the following are PRESENT AND AVAILABLE to users:
+
+        1) A dataset: a specific dataset link/name indicating training or
+        evaluation data,
+           or a clear pointer to a dataset page (e.g.,
+           huggingface.co/datasets/...,
+           Kaggle dataset, etc.).
+           If URL, just the URL is sufficient for evidence.
+        2) A codebase: a concrete link to source code repository
+        (e.g., GitHub/GitLab/Bitbucket) or an
+           installable package with a repository reference. If just a reference
+           to a repository, but no link, not sufficient. If URL, just the
+           URL is sufficient for evidence.
+
+        Respond STRICTLY in compact JSON with four fields:
+        {{"dataset_available": <true|false>, "codebase_available":
+        <true|false>,
+        "dataset_evidence": "<short snippet or URL>",
+        "codebase_evidence": "<short snippet or URL>"}}
+
+        Text:
+        {page_text}
+        """
+
+        try:
+            raw = self.grok.llm(prompt)
+            import json
+            text = (raw or "").strip()
+            if text.startswith("```"):
+                text = text.strip('`')
+            start = text.find("{")
+            end = text.rfind("}")
+            if start != -1 and end != -1 and end > start:
+                text = text[start:end+1]
+            obj = json.loads(text)
+            dataset = bool(obj.get("dataset_available", False))
+            codebase = bool(obj.get("codebase_available", False))
+            dataset_ev = str(obj.get("dataset_evidence", ""))[:500]
+            codebase_ev = str(obj.get("codebase_evidence", ""))[:500]
+            logger.debug("LLM availability result dataset=%s code=%s",
+                         dataset, codebase)
+            return (dataset, codebase, dataset_ev, codebase_ev)
+        except Exception:
+            logger.info("LLM parsing failed; falling back to heuristics",
+                        exc_info=True)
+            lower = page_text.lower()
+            dataset_hits = any(
+                kw in lower for kw in [
+                    "huggingface.co/datasets/", " datasets/", "dataset:",
+                    "trained on", "training data:", "evaluation dataset",
+                    "kaggle.com/datasets", "dataset card"
+                ]
+            )
+            codebase_hits = any(
+                kw in lower for kw in [
+                    "github.com/", "gitlab.com/", "bitbucket.org/",
+                    "source code", "repository", "codebase"
+                ]
+            )
+            # Heuristic evidence snippets
+            dataset_ev = ""
+            codebase_ev = ""
+            if dataset_hits:
+                for kw in [
+                    "huggingface.co/datasets/", "kaggle.com/datasets",
+                    "dataset card", "evaluation dataset"
+                ]:
+                    idx = lower.find(kw)
+                    if idx != -1:
+                        dataset_ev = page_text[max(0, idx-40): idx+120]
+                        break
+            if codebase_hits:
+                for kw in [
+                    "github.com/", "gitlab.com/", "bitbucket.org/",
+                    "source code", "repository"
+                ]:
+                    idx = lower.find(kw)
+                    if idx != -1:
+                        codebase_ev = page_text[max(0, idx-40): idx+120]
+                        break
+            logger.debug("Heuristic availability result dataset=%s code=%s",
+                         dataset_hits, codebase_hits)
+            return (dataset_hits, codebase_hits, dataset_ev, codebase_ev)
+
+    def compute(self, inputs: dict[str, Any], **kwargs: Any) -> float:
+        """
+        Compute the availability score based on dataset/codebase presence.
+
+        Parameters
+        ----------
+        inputs : dict[str, Any]
+            Parsed inputs required by the metric. Must include a key called
+            'model_url' with its corresponding correct link
+
+        **kwargs : Any
+            Optional per-metric tuning parameters.
+
+        Returns
+        -------
+        float
+            A score between 0.0 and 1.0. Dataset availability contributes 0.5,
+            and codebase availability contributes 0.5.
+
+        Raises
+        ------
+        ValueError
+            If 'model_url' is missing from inputs.
+        """
+
+        model_url = inputs.get("model_url")
+        if not isinstance(model_url, str) or not model_url.strip():
+            raise ValueError("Model link not found in input dictionary")
+
+        logger.info("Computing availability score for %s", model_url)
+
+        def _nonempty_url(v: Any) -> bool:
+            return isinstance(v, str) and v.strip().startswith("http")
+
+        explicit_dataset = inputs.get("dataset_url")
+        explicit_git = inputs.get("git_url")
+
+        has_dataset = _nonempty_url(explicit_dataset)
+        has_code = _nonempty_url(explicit_git)
+
+        dataset_ev = explicit_dataset if has_dataset else ""
+        code_ev = explicit_git if has_code else ""
+
+        if not (has_dataset and has_code):
+            try:
+                page_text = injectHFBrowser(model_url)
+            except Exception:
+                page_text = ""
+            d_avail, c_avail, d_ev, c_ev = \
+                self._llm_detect_availability(page_text)
+            if d_avail and not has_dataset:
+                has_dataset = True
+                dataset_ev = d_ev
+            if c_avail and not has_code:
+                has_code = True
+                code_ev = c_ev
+
+        self.last_details = {
+            "dataset_available": has_dataset,
+            "codebase_available": has_code,
+            "dataset_evidence": dataset_ev,
+            "codebase_evidence": code_ev,
+        }
+        # print(self.last_details)
+        score = (0.5 if has_dataset else 0.0) + (0.5 if has_code else 0.0)
+        logger.info("Availability score for %s: %.2f", model_url, score)
+        return score
+
+
+class PerformanceClaimsMetric(Metric):
+    """
+    Metric that inspects the model card/README to detect
+    reported benchmarks and performance claims.
+    """
+    name = "Performance Claims"
+    key = "performance_claims"
+
+    def __init__(self):
+        self.hf_client = HFClient(max_requests=100)
+        self.grok_client = PurdueClient(max_requests=100)
+
+    def compute(self, inputs: dict[str, Any], **kwargs: Any) -> float:
+        """
+        Compute the metric score from parsed inputs.
+            Parsed inputs required by the metric. Must include a key called
+            'model_url' with its corresponding correct link
+
+        **kwargs : Any
+            Optional per-metric tuning parameters.
+            A score between 0.0 and 1.0.
+
+        Raises
+        ------
+        RuntimeError
+            If no valid HF model URL is found in the dict
+        """
+        # appropriate URL must be in the dict
+        if "model_url" not in inputs.keys():
+            raise ValueError("No good link found in input dictionary")
+
+        try:
+            # try to get license from HFClient if possible
+            model_id = inputs['model_url'].split("https://huggingface.co/")[-1]
+            card_data = self.hf_client.request(
+                "GET",
+                f"/{model_id}/resolve/main/README.md",
+            ).splitlines()
+        except Exception:
+            # if perms needed, get rendered text from the model page
+            url = inputs["model_url"]
+            card_data = injectHFBrowser(url).splitlines()
+
+        # We can only put so much into llm input
+        # so we need to try to find text only relating benchmarks
+        ranges = []
+        for i, line in enumerate(card_data):
+            words = ["benchmark", "performance", "accuracy", "eval"]
+            if any(word in line.lower() for word in words):
+                start = max(0, i - 5)
+                end = min(len(card_data), i + 5 + 1)
+                ranges.append((start, end))
+
+        # Merge overlapping ranges
+        merged: list[list[int]] = []
+        for start, end in sorted(ranges):
+            if not merged or start > merged[-1][1]:
+                merged.append([start, end])
+            else:
+                merged[-1][1] = max(merged[-1][1], end)
+
+        # Aggregate results into one string
+        results = ""
+        for start, end in merged:
+            results += "\n".join(card_data[start:end])
+            # just in case my original limits still
+            # capture too much text:
+            if len(results) > 6000:
+                break
+
+        # Prompt the LLM to give score
+        prompt = (
+            f"given the following snippets from a readme: {results}"
+            "output a 1.0 if the readme contains performance claims "
+            "with some form of benchmark test results. "
+            "output a 0.0 if there are no performance claims or "
+            "benchmark results. "
+        )
+        response = self.grok_client.llm(prompt)
+        new_prompt = ("Given this LLM output, please extract"
+                      "the score it assigned and only output"
+                      "the number and that's it. Here is the"
+                      f"response: {response}"
+                      "the score should be either 0.0 or 1.0")
+        score = float(self.grok_client.llm(new_prompt))
+
+        return score
+
+class DatasetQuality(Metric):
+    """
+    Evaluate dataset quality by combining reuse and community engagement.
+
+    The metric inspects Hugging Face metadata to determine how often a
+    dataset is reused across models and how many likes it has accrued,
+    yielding a bounded score that favors broad adoption.
+    """
+
+    name = "Dataset Quality"
+    key = "dataset_quality"
+
+    def __init__(self, hf_client: Optional[HFClient] = None) -> None:
+        self.hf_client = HFClient(max_requests=100)
+        self.last_details: dict[str, Any] = {}
+
+    def compute(self, inputs: dict[str, Any], **kwargs: Any) -> float:
+        """
+        Score a dataset by blending reuse counts with community likes.
+
+        Parameters
+        ----------
+        inputs : dict[str, Any]
+
+            Parser output that may contain dataset and/or model URLs.
+        **kwargs : Any
+            Unused placeholder for interface compatibility.
+
+        Returns
+        -------
+        float
+           
+            Weighted dataset quality score clamped to ``[0.0, 1.0]``.
+        """
+
+        # Step 1: resolve which dataset we should inspect
+        dataset_id = self._extract_dataset_id(inputs)
+        if not dataset_id:
+            self.last_details = {"reason": "dataset_not_found"}
+            logger.info("Dataset quality: no dataset found")
+            return 0.0
+
+        logger.info("Computing dataset quality for %s", dataset_id)
+
+        # Step 2: pull the dataset metadata from Hugging Face
+        payload = self._fetch_dataset(dataset_id)
+        if payload is None:
+            self.last_details = {
+                "dataset_id": dataset_id,
+                "reason": "hf_api_error",
+            }
+            logger.info("Dataset quality: API error for %s", dataset_id)
+            return 0.0
+
+        likes = self._safe_int(payload.get("likes"))
+        use_count = self.count_models_for_dataset(dataset_id)
+        logger.debug("Dataset %s likes=%d use_count=%d",
+                     dataset_id, likes, use_count)
+
+        # Step 3: convert engagement numbers into bounded scores
+        likes_score = self._squash_score(likes, scale=250)
+        use_score = self._squash_score(use_count, scale=40)
+
+        score = (0.6 * use_score) + (0.4 * likes_score)
+        score = max(0.0, min(1.0, score))
+
+        self.last_details = {
+            "dataset_id": dataset_id,
+            "likes": likes,
+            "use_count": use_count,
+            "likes_score": likes_score,
+            "use_score": use_score,
+        }
+        logger.info("Dataset quality score for %s: %.2f", dataset_id, score)
+        return score
+
+    def _extract_dataset_id(self, inputs: Mapping[str, Any]) -> Optional[str]:
+        """
+        Resolve the primary dataset slug from parser output or model metadata.
+
+        Parameters
+        ----------
+        inputs : Mapping[str, Any]
+            Parsed artifacts describing the model and any referenced datasets.
+
+        Returns
+        -------
+        Optional[str]
+            Normalized ``owner/name`` dataset slug, or ``None`` when absent.
+        """
+        # Prefer explicit dataset URLs that the parser already categorized.
+        dataset_url = inputs.get("dataset_url")
+        if isinstance(dataset_url, str):
+            slug = self._dataset_slug_from_url(dataset_url)
+            if slug:
+                return slug
+
+        # Fall back to inspecting the referenced model's metadata.
+        model_url = inputs.get("model_url")
+        if not isinstance(model_url, str):
+            return None
+
+        model_id = self._model_id_from_url(model_url)
+        if not model_id:
+            return None
+
+        model_info = self._fetch_model(model_id)
+        if not isinstance(model_info, Mapping):
+            return None
+
+        candidates: list[Any] = []
+        # Older model cards advertise datasets under these top-level keys.
+        candidates.extend([model_info.get("dataset"),
+                           model_info.get("datasets")])
+        card = model_info.get("cardData")
+        if isinstance(card, Mapping):
+            # Newer model cards store richer data inside ``cardData``.
+            candidates.extend([card.get("dataset"), card.get("datasets")])
+        for candidate in candidates:
+            slug = self._first_dataset_slug(candidate)
+            if slug:
+                return slug
+
+        tags = model_info.get("tags")
+        if isinstance(tags, list):
+            for tag in tags:
+                if isinstance(tag, str) and tag.startswith("datasets:"):
+                    # Tags occasionally encode dataset information,
+                    # e.g. "datasets:mnist".
+                    ref = tag.split(":", 1)[1]
+                    slug = self._normalize_dataset_reference(ref)
+                    if slug:
+                        return slug
+
+        return None
+
+    def _fetch_dataset(self, dataset_id: str) -> Optional[Mapping[str, Any]]:
+        """
+        Fetch dataset metadata for ``dataset_id`` via the Hugging Face API.
+
+        Parameters
+        ----------
+        dataset_id : str
+            Normalized dataset slug (``owner/name``) to request from the API.
+
+        Returns
+        -------
+        Optional[Mapping[str, Any]]
+            Parsed dataset payload, or ``None`` if the request fails.
+        """
+        try:
+            logger.debug("Fetching dataset metadata for %s", dataset_id)
+            data = self.hf_client.request(
+                "GET",
+                f"/api/datasets/{quote(dataset_id, safe='/@.-')}",
+            )
+        except Exception:
+            logger.info("Failed to fetch dataset %s",
+                        dataset_id,
+                        exc_info=True)
+            return None
+        return data if isinstance(data, Mapping) else None
+
+    def _fetch_model(self, model_id: str) -> Optional[Mapping[str, Any]]:
+        """
+        Fetch model metadata so we can inspect the declared datasets.
+
+        Parameters
+        ----------
+        model_id : str
+            Normalized model slug (``owner/name``) to request from the API.
+
+        Returns
+        -------
+        Optional[Mapping[str, Any]]
+            Parsed model payload, or ``None`` when the request fails.
+        """
+        try:
+            logger.debug("Fetching model metadata for %s", model_id)
+            data = self.hf_client.request(
+                "GET",
+                f"/api/models/{quote(model_id, safe='/@.-')}",
+            )
+        except Exception:
+            logger.info("Failed to fetch model %s", model_id, exc_info=True)
+            return None
+        return data if isinstance(data, Mapping) else None
+
+    @staticmethod
+    def _safe_int(value: Any) -> int:
+        """
+        Convert ``value`` to a non-negative integer, defaulting to ``0``.
+
+        Parameters
+        ----------
+        value : Any
+            Raw value retrieved from Hugging Face metadata.
+
+        Returns
+        -------
+        int
+            Parsed integer or ``0`` if conversion fails.
+        """
+        try:
+            return max(int(value), 0)
+        except (TypeError, ValueError):
+            return 0
+
+    @staticmethod
+    def _squash_score(value: int, *, scale: int) -> float:
+        """
+        Compress counts into the ``[0.0, 1.0]`` interval with log roll-off.
+
+        Parameters
+        ----------
+        value : int
+            Raw count to transform.
+        scale : int
+            Reference value that maps to a score near ``1.0``.
+
+        Returns
+        -------
+        float
+            Log-scaled score bounded to ``[0.0, 1.0]``.
+        """
+        if value <= 0 or scale <= 0:
+            return 0.0
+        return min(1.0, math.log1p(value) / math.log1p(scale))
+
+    def _first_dataset_slug(self, value: Any) -> Optional[str]:
+        """
+        Return the first normalized dataset slug contained in ``value``.
+
+        Parameters
+        ----------
+        value : Any
+            String or list originating from model metadata.
+
+        Returns
+        -------
+        Optional[str]
+            Normalized ``owner/name`` slug, or ``None`` if none are found.
+        """
+        if isinstance(value, str):
+            return self._normalize_dataset_reference(value)
+        if isinstance(value, list):
+            for item in value:
+                slug = self._normalize_dataset_reference(item)
+                if slug:
+                    return slug
+        return None
+
+    def _normalize_dataset_reference(self, reference: Any) -> Optional[str]:
+        """
+        Normalize free-form dataset references into ``owner/name`` format.
+
+        Parameters
+        ----------
+        reference : Any
+            Arbitrary dataset hint collected from metadata or tags.
+
+        Returns
+        -------
+        Optional[str]
+            Normalized dataset slug suitable for API requests.
+        """
+        if not isinstance(reference, str):
+            return None
+        text = reference.strip()
+        if not text:
+            return None
+        if text.startswith("datasets:"):
+            text = text.split(":", 1)[1]
+        if text.startswith("http://") or text.startswith("https://"):
+            return self._dataset_slug_from_url(text)
+        if text.startswith("huggingface.co/"):
+            return self._dataset_slug_from_url(f"https://{text}")
+        if "/" in text:
+            parts = [p for p in text.split("/") if p]
+            if len(parts) >= 2:
+                return f"{parts[0]}/{parts[1]}"
+            if parts:
+                return parts[0]
+        return None
+
+    @staticmethod
+    def _dataset_slug_from_url(url: str) -> Optional[str]:
+        """
+        Extract ``owner/name`` slug from a Hugging Face dataset URL.
+
+        Parameters
+        ----------
+        url : str
+            Dataset URL copied from the Hub.
+
+        Returns
+        -------
+        Optional[str]
+            Normalized slug when extraction succeeds, else ``None``.
+        """
+        parsed = urlparse(url)
+        path = parsed.path.strip("/")
+        if not path:
+            return None
+        if path.startswith("datasets/"):
+            path = path[len("datasets/"):]
+        segments = [
+            seg for seg in path.split("/")
+            if seg not in {"blob", "tree", "resolve", "main", "raw", "viewer"}
+        ]
+        if not segments:
+            return None
+        if len(segments) >= 2:
+            return f"{segments[0]}/{segments[1]}"
+        return segments[0]
+
+    @staticmethod
+    def _model_id_from_url(url: str) -> Optional[str]:
+        """
+        Extract ``owner/name`` slug from a Hugging Face model URL.
+
+        Parameters
+        ----------
+        url : str
+            Model URL copied from the Hub.
+
+        Returns
+        -------
+        Optional[str]
+            Normalized slug when extraction succeeds, else ``None``.
+        """
+        parsed = urlparse(url)
+        path = parsed.path.strip("/")
+        if not path or path.startswith("datasets/"):
+            return None
+        parts = [part for part in path.split("/") if part]
+        if not parts:
+            return None
+        if len(parts) >= 2:
+            return f"{parts[0]}/{parts[1]}"
+        return parts[0]
+
+    def count_models_for_dataset(self, dataset_id: str,
+                                 limit: int = 1000) -> int:
+        """
+        Count models on the Hub that self-report using ``dataset_id``.
+
+        Parameters
+        ----------
+        dataset_id : str
+            Normalized dataset slug to pass through the Hub filters.
+        limit : int, optional
+            Maximum number of results to request per API call,
+            by default ``1000``.
+
+        Returns
+        -------
+        int
+            Unique model count associated with the dataset.
+        """
+        slug = dataset_id.split("/")[-1]
+
+        # Common ways authors tag datasets in model cards
+        filters: Iterable[str] = {
+            slug,                          # e.g. "imagenet-1k"
+            f"dataset:{slug}",             # e.g. "dataset:imagenet-1k"
+            dataset_id,                    # e.g. "ILSVRC/imagenet-1k"
+            f"dataset:{dataset_id}",       # e.g. "dataset:ILSVRC/imagenet-1k"
+        }
+
+        seen: set[str] = set()
+        for f in filters:
+            try:
+                models: list[dict[str, Any]] = self.hf_client.request(
+                    "GET",
+                    "/api/models",
+                    params={"filter": f, "limit": limit}
+                )
+            except Exception:
+                continue
+            if not isinstance(models, list):
+                continue
+            for m in models:
+                mid = m.get("modelId")
+                if mid:
+                    # Track models uniquely to avoid
+                    # double-counting across filters.
+                    seen.add(mid)
+
+        count = len(seen)
+        logger.debug("Dataset %s associated with %d model(s)",
+                     dataset_id,
+                     count)
+        return count
+
+
+class CodeQuality(Metric):
+    """
+    Assess codebases by combining lint heuristics, typing coverage,
+    and LLM judgment.
+
+    The metric fetches Python sources linked from a model card or explicit
+    repository URL, runs lightweight static checks, and asks an LLM to
+    estimate engineering quality. When no code is available, it falls back
+    to interpreting the model card alone.
+    """
+
+    name = "Code Quality"
+    key = "code_quality"
+
+    def __init__(
+        self,
+        hf_client: Optional[HFClient] = None,
+        grok_client: Optional[PurdueClient] = None,
+    ) -> None:
+        self.hf_client = hf_client or HFClient(max_requests=10)
+        self.grok = grok_client or PurdueClient(max_requests=100)
+        self.last_details: dict[str, Any] = {}
+
+    def compute(self, inputs: dict[str, Any], **kwargs: Any) -> float:
+        """
+        Resolve source code, analyse it, and optionally fall back to the
+        model card.
+
+        Parameters
+        ----------
+        inputs : dict[str, Any]
+            Parser output that may include ``git_url`` or ``model_url``
+            pointing to the codebase or model card.
+        **kwargs : Any
+            Placeholder for interface compatibility; unused.
+
+        Returns
+        -------
+        float
+            Aggregate quality score bounded to ``[0.0, 1.0]``.
+        """
+
+        logger.info("Computing code quality")
+        code_files, origin, card_text = self._load_code(inputs)
+        logger.debug("Code load origin=%s file_count=%d",
+                     origin, len(code_files))
+        if code_files:
+            lint_score = self._lint_score(code_files)
+            typing_score = self._typing_score(code_files)
+            llm_score = self._llm_code_rating(code_files)
+            score = (lint_score + typing_score + llm_score) / 3.0
+            score = max(0.0, min(1.0, score))
+
+            self.last_details = {
+                "origin": origin,
+                "lint_score": lint_score,
+                "typing_score": typing_score,
+                "llm_score": llm_score,
+                "file_count": len(code_files),
+            }
+            logger.info("Code quality score from codebase: %.2f", score)
+            return score
+
+        model_url = inputs.get("model_url")
+        if not card_text and isinstance(model_url, str):
+            card_text = self._model_card_text(model_url)
+        fallback_score = self._llm_card_rating(card_text)
+        self.last_details = {
+            "origin": "model_card",
+            "llm_score": fallback_score,
+            "card_available": bool(card_text),
+        }
+        logger.info("Code quality fallback score: %.2f", fallback_score)
+        return fallback_score
+
+    # ------------------------------------------------------------------
+    # Source resolution helpers
+    # ------------------------------------------------------------------
+    def _load_code(
+        self,
+        inputs: Mapping[str, Any],
+    ) -> tuple[dict[str, str], str, str]:
+        """
+        Locate Python sources and return them alongside provenance
+        metadata.
+
+        Parameters
+        ----------
+        inputs : Mapping[str, Any]
+            Parser artefacts containing potential ``git_url`` or
+            ``model_url`` keys.
+
+        Returns
+        -------
+        tuple[dict[str, str], str, str]
+            Mapping of relative paths to file contents, the origin label,
+            and any cached model card text for reuse when code is
+            unavailable.
+        """
+
+        card_text = ""
+        git_url = inputs.get("git_url")
+        if isinstance(git_url, str):
+            logger.debug("Attempting to load code from explicit git_url %s",
+                         git_url)
+            files = self._load_from_github(git_url)
+            if files:
+                logger.debug("Loaded %d file(s) from %s", len(files), git_url)
+                return files, "github", card_text
+
+        model_url = inputs.get("model_url")
+        if isinstance(model_url, str):
+            logger.debug("Inspecting model card for %s", model_url)
+            card_text = self._model_card_text(model_url)
+            gh_url = self._github_from_card(card_text)
+            if gh_url:
+                logger.debug("Found GitHub URL %s via model card", gh_url)
+                files = self._load_from_github(gh_url)
+                if files:
+                    logger.debug("Loaded %d file(s) from %s",
+                                 len(files),
+                                 gh_url)
+                    return files, "github_from_card", card_text
+
+        return {}, "", card_text
+
+    def _load_from_github(
+        self,
+        url: str,
+        *,
+        limit: int = 20,
+    ) -> dict[str, str]:
+        """
+        Clone a GitHub repository and read a bounded set of Python files.
+
+        Parameters
+        ----------
+        url : str
+            HTTPS URL to the GitHub repository.
+        limit : int, optional
+            Maximum number of Python files to ingest, defaults to ``20``.
+
+        Returns
+        -------
+        dict[str, str]
+            Mapping of relative file paths to their source text.
+        """
+
+        logger.debug("Loading code from GitHub repo %s", url)
+        with tempfile.TemporaryDirectory(prefix="code-metric-") as tmpdir:
+            dest = Path(tmpdir) / "repo"
+            if not self._clone_repo(url, dest):
+                logger.info("Failed to clone %s", url)
+                return {}
+            files = self._read_python_files(dest, limit=limit)
+            logger.debug("Read %d Python file(s) from %s", len(files), url)
+            return files
+
+    def _clone_repo(self, url: str, dest: Path) -> bool:
+        """
+        Clone ``url`` into ``dest`` and signal success.
+
+        Parameters
+        ----------
+        url : str
+            Git repository URL to clone.
+        dest : Path
+            Filesystem path where the shallow clone should be created.
+
+        Returns
+        -------
+        bool
+            ``True`` when the clone completes, otherwise ``False``.
+        """
+
+        try:
+            logger.debug("Cloning repo %s", url)
+            subprocess.run(
+                ["git", "clone", "--depth", "1", url, str(dest)],
+                check=True,
+                stdout=subprocess.DEVNULL,
+                stderr=subprocess.DEVNULL,
+                timeout=45,
+            )
+        except (subprocess.SubprocessError, OSError):
+            logger.info("Clone failed for %s", url, exc_info=True)
+            return False
+        logger.debug("Clone succeeded for %s", url)
+        return True
+
+    def _read_python_files(self, root: Path, *, limit: int) -> dict[str, str]:
+        """
+        Collect up to ``limit`` tracked Python files from ``root``.
+
+        Parameters
+        ----------
+        root : Path
+            Directory containing the cloned repository.
+        limit : int
+            Maximum number of files to return.
+
+        Returns
+        -------
+        dict[str, str]
+            Mapping of relative file paths to their corresponding source text.
+        """
+
+        candidates: list[str] = []
+        try:
+            git_client = GitClient(max_requests=100, repo_path=str(root))
+            candidates = [
+                path
+                for path in git_client.list_files()
+                if path.endswith(".py")
+            ]
+        except Exception:
+            logger.debug("git ls-files failed in %s", root, exc_info=True)
+            candidates = []
+
+        if not candidates:
+            candidates = [
+                str(path.relative_to(root))
+                for path in sorted(root.rglob("*.py"))
+            ]
+        logger.debug("Found %d Python candidate(s) in %s",
+                     len(candidates), root)
+
+        results: dict[str, str] = {}
+        for rel_path in candidates:
+            if len(results) >= limit:
+                break
+            path = root / rel_path
+            try:
+                text = path.read_text(encoding="utf-8")
+            except (OSError, UnicodeDecodeError):
+                continue
+            if text.strip():
+                results[rel_path] = text
+        logger.debug("Returning %d Python file(s) from %s",
+                     len(results), root)
+        return results
+
+    def _github_from_card(self, card_text: str) -> Optional[str]:
+        """
+        Extract a GitHub repository link from rendered model card text.
+
+        Parameters
+        ----------
+        card_text : str
+            Full model card contents sourced from Hugging Face.
+
+        Returns
+        -------
+        Optional[str]
+            First matching GitHub URL if present, else ``None``.
+        """
+
+        if not card_text:
+            logger.debug("No card text provided for GitHub extraction")
+            return None
+        match = re.search(
+            r"https://github\.com/[A-Za-z0-9_.-]+/[A-Za-z0-9_.-]+",
+            card_text,
+        )
+        if match:
+            url = match.group(0)
+            logger.debug("Extracted GitHub URL %s from card", url)
+            return url
+        logger.debug("No GitHub URL found in card text")
+        return None
+
+    # ------------------------------------------------------------------
+    # Static analysis helpers
+    # ------------------------------------------------------------------
+    def _lint_score(self, code_files: Mapping[str, str]) -> float:
+        """
+        Approximate lint quality using lightweight style heuristics.
+
+        Parameters
+        ----------
+        code_files : Mapping[str, str]
+            Mapping of file paths to Python source text.
+
+        Returns
+        -------
+        float
+            Heuristic lint compliance score within ``[0.0, 1.0]``.
+        """
+
+        logger.debug("Computing lint score for %d file(s)", len(code_files))
+        total = 0
+        issues = 0
+
+        for text in code_files.values():
+            for raw_line in text.splitlines():
+                stripped = raw_line.rstrip("\n")
+                if not stripped.strip():
+                    continue
+
+                total += 1
+                failure = False
+
+                if len(stripped) > 100:
+                    failure = True
+                if stripped.rstrip() != stripped:
+                    failure = True
+                if "\t" in stripped:
+                    failure = True
+
+                leading_spaces = len(stripped) - len(stripped.lstrip(" "))
+                if leading_spaces and leading_spaces % 4 != 0:
+                    failure = True
+
+                if failure:
+                    issues += 1
+
+        if total == 0:
+            logger.debug("No lines seen for lint score; defaulting to 0.5")
+            return 0.5
+        compliant_ratio = 1.0 - (issues / total)
+        # Anything below 90% compliant is treated as a failure, and
+        # 100% compliant receives full credit. Linearly scale in-between.
+        score = max(0.0, min(1.0, (compliant_ratio - 0.9) / 0.1))
+        logger.debug("Lint compliance ratio=%.3f score=%.3f",
+                     compliant_ratio, score)
+        return score
+
+    def _typing_score(self, code_files: Mapping[str, str]) -> float:
+        """
+        Measure the proportion of functions that provide complete type hints.
+
+        Parameters
+        ----------
+        code_files : Mapping[str, str]
+            Mapping of file paths to Python source text.
+
+        Returns
+        -------
+        float
+            Fraction of typed functions; defaults to ``0.5`` when none found.
+        """
+
+        logger.debug("Computing typing score for %d file(s)", len(code_files))
+        total_funcs = 0
+        typed_funcs = 0
+
+        for text in code_files.values():
+            try:
+                tree = ast.parse(text)
+            except SyntaxError:
+                continue
+
+            for node in ast.walk(tree):
+                if isinstance(node, (ast.FunctionDef, ast.AsyncFunctionDef)):
+                    total_funcs += 1
+                    if self._function_is_typed(node):
+                        typed_funcs += 1
+
+        if total_funcs == 0:
+            logger.debug("No functions found; typing score defaults to 0.5")
+            return 0.5
+        score = typed_funcs / total_funcs
+        logger.debug("Typing score %.3f (%d/%d)",
+                     score, typed_funcs, total_funcs)
+        return score
+
+    def _function_is_typed(self, node: ast.AST) -> bool:
+        """
+        Determine whether a function annotates all parameters and the
+        return value.
+
+        Parameters
+        ----------
+        node : ast.AST
+            Function definition node extracted from the AST.
+
+        Returns
+        -------
+        bool
+            ``True`` when every parameter and the return value are
+            annotated.
+        """
+
+        if not isinstance(node, (ast.FunctionDef, ast.AsyncFunctionDef)):
+            return False
+
+        params = list(node.args.posonlyargs) + list(node.args.args)
+        if params and params[0].arg in {"self", "cls"}:
+            params = params[1:]
+
+        params += list(node.args.kwonlyargs)
+
+        for param in params:
+            if param.annotation is None:
+                return False
+
+        if node.args.vararg and node.args.vararg.annotation is None:
+            return False
+        if node.args.kwarg and node.args.kwarg.annotation is None:
+            return False
+
+        return node.returns is not None
+
+    # ------------------------------------------------------------------
+    # LLM helpers
+    # ------------------------------------------------------------------
+    def _llm_code_rating(self, code_files: Mapping[str, str]) -> float:
+        """
+        Ask the Grok LLM to assess engineering quality of the provided code.
+
+        Parameters
+        ----------
+        code_files : Mapping[str, str]
+            Mapping of file paths to Python source text.
+
+        Returns
+        -------
+        float
+            Parsed LLM rating normalized to ``[0.0, 1.0]``; defaults to
+            ``0.5`` when the snippet is empty or the request fails.
+        """
+
+        snippet = self._code_snippet(code_files)
+        if not snippet:
+            logger.debug("No snippet available for LLM code rating")
+            return 0.5
+
+        prompt = (
+            "Rate the following Python code's engineering quality on a "
+            "scale from 0 to 1, where 0 is extremely poor and 1 is "
+            "excellent. Consider readability, structure, tests, and "
+            "maintainability. Respond with only the numeric rating.\n\n"
+            f"```python\n{snippet}\n```"
+        )
+
+        try:
+            logger.debug("Requesting LLM code rating (snippet length %d)",
+                         len(snippet))
+            raw = self.grok.llm(prompt)
+            score = self._parse_llm_score(raw)
+            logger.debug("LLM code rating %.3f", score)
+            return score
+        except Exception:
+            logger.info("LLM code rating failed", exc_info=True)
+            return 0.5
+
+    def _llm_card_rating(self, card_text: str) -> float:
+        """
+        Generate a fallback LLM-based quality score from model card text.
+
+        Parameters
+        ----------
+        card_text : str
+            Rendered model card contents.
+
+        Returns
+        -------
+        float
+            Parsed LLM rating in ``[0.0, 1.0]``; defaults to ``0.3`` on
+            failure.
+        """
+
+        if not card_text:
+            logger.debug("No card text; defaulting LLM card rating to 0.3")
+            return 0.3
+
+        prompt = (
+            "Based on this Hugging Face model card, estimate the quality "
+            "of the associated codebase. Return a number between 0 and 1 "
+            "(0=very poor, 1=excellent). Respond with only the numeric "
+            "rating.\n\n"
+            f"{shorten(card_text, width=3500, placeholder='...')}"
+        )
+
+        try:
+            logger.debug("Requesting LLM card rating (text length %d)",
+                         len(card_text))
+            raw = self.grok.llm(prompt)
+            score = self._parse_llm_score(raw)
+            logger.debug("LLM card rating %.3f", score)
+            return score
+        except Exception:
+            logger.info("LLM card rating failed", exc_info=True)
+            return 0.3
+
+    def _code_snippet(
+        self,
+        code_files: Mapping[str, str],
+        *,
+        limit: int = 3500,
+    ) -> str:
+        """
+        Concatenate a bounded sample of code to feed into the LLM prompt.
+
+        Parameters
+        ----------
+        code_files : Mapping[str, str]
+            Mapping of file paths to Python source text.
+        limit : int, optional
+            Maximum number of characters to include, defaults to ``3500``.
+
+        Returns
+        -------
+        str
+            Truncated multi-file snippet formatted for LLM consumption.
+        """
+
+        pieces: list[str] = []
+        remaining = limit
+
+        for path, text in code_files.items():
+            header = f"# File: {path}\n"
+            budget = max(0, remaining - len(header))
+            if budget <= 0:
+                break
+            body = text.strip()
+            snippet = body[:budget]
+            pieces.append(header + snippet)
+            remaining -= len(header) + len(snippet)
+            if remaining <= 0:
+                break
+
+        snippet = "\n\n".join(pieces)
+        logger.debug("Constructed code snippet of length %d", len(snippet))
+        return snippet
+
+    def _parse_llm_score(self, raw: Any) -> float:
+        """
+        Parse a numeric score from the LLM response text.
+
+        Parameters
+        ----------
+        raw : Any
+            Value returned by the LLM client.
+
+        Returns
+        -------
+        float
+            Clamped numeric score with ``0.5`` as the fallback when
+            parsing fails.
+        """
+
+        if raw is None:
+            logger.debug("LLM score parsing fallback (None)")
+            return 0.5
+        text = str(raw).strip()
+        try:
+            value = float(text.split()[0])
+        except (ValueError, IndexError):
+            logger.debug("LLM score parsing fallback (invalid response)")
+            return 0.5
+        score = max(0.0, min(1.0, value))
+        logger.debug("Parsed LLM score %.3f from response", score)
+        return score
+
+    def _model_card_text(self, url: Optional[str]) -> str:
+        """
+        Retrieve model card text via the Hugging Face API or browser helper.
+
+        Parameters
+        ----------
+        url : Optional[str]
+            Hugging Face model URL from which to fetch the card.
+
+        Returns
+        -------
+        str
+            Markdown or HTML card contents, or an empty string when
+            unavailable.
+        """
+
+        if not url:
+            logger.debug("No URL provided for model card fetch")
+            return ""
+        model_id = DatasetQuality._model_id_from_url(url)
+        if model_id:
+            try:
+                logger.debug("Fetching README for %s", model_id)
+                data = self.hf_client.request(
+                    "GET",
+                    f"/{model_id}/resolve/main/README.md",
+                )
+                if isinstance(data, bytes):
+                    data = data.decode("utf-8", errors="ignore")
+                if isinstance(data, str) and data.strip():
+                    logger.debug("Retrieved README (%d chars) for %s",
+                                 len(data), model_id)
+                    return data
+            except Exception:
+                logger.info("Failed to fetch README for %s", model_id,
+                            exc_info=True)
+        try:
+            logger.debug("Falling back to browser fetch for %s", url)
+            text = injectHFBrowser(url)
+            logger.debug("Browser fetch returned %d chars", len(text))
+            return text
+        except Exception:
+            logger.info("Browser fetch failed for %s", url, exc_info=True)
+            return ""