<<<<<<< HEAD
# src/utils.py
# Store any helper functions here

from typing import List, Tuple

from Client import HFClient


def browse_hf_repo(
    client: HFClient,
    repo_id: str,
    repo_type: str = "model",
    revision: str = "main",
    recursive: bool = True,
) -> List[Tuple[str, int]]:
    """
    Browse files of a Hugging Face repo using HFClient.

    Parameters
    ----------
    client : HFClient
        An instance of your HFClient (already configured with token).
    repo_id : str
        Repo identifier, e.g. "facebook/opt-125m".
    repo_type : str
        One of "model", "dataset", or "space".
    revision : str
        Branch, tag, or commit SHA (default: "main").
    recursive : bool
        Whether to traverse all subfolders.

    Returns
    -------
    List[Tuple[str, int]]
        A list of (file_path, size_in_bytes). Directories are skipped.
    """
    plural = {"model": "models",
              "dataset": "datasets",
              "space": "spaces"}[repo_type]
    path = f"/api/{plural}/{repo_id}/tree/{revision}"
    params = {"recursive": 1} if recursive else {}

    data = client.request("GET", path, params=params)

    # Handle response format
    if isinstance(data, dict) and "tree" in data:
        entries = data["tree"]
    elif isinstance(data, list):
        entries = data
    else:
        return []

    return [
        (e["path"], e.get("size", -1))
        for e in entries
        if e.get("type") != "directory"
    ]
=======
# src/utils.py
# Store any helper functions here

from typing import List, Tuple

from selenium import webdriver
from selenium.webdriver.common.by import By
from selenium.webdriver.support import expected_conditions as EC
from selenium.webdriver.support.ui import WebDriverWait

from src.Client import HFClient


def browse_hf_repo(
    client: HFClient,
    repo_id: str,
    repo_type: str = "model",
    revision: str = "main",
    recursive: bool = True,
) -> List[Tuple[str, int]]:
    """
    Browse files of a Hugging Face repo using HFClient.

    Parameters
    ----------
    client : HFClient
        An instance of your HFClient (already configured with token).
    repo_id : str
        Repo identifier, e.g. "facebook/opt-125m".
    repo_type : str
        One of "model", "dataset", or "space".
    revision : str
        Branch, tag, or commit SHA (default: "main").
    recursive : bool
        Whether to traverse all subfolders.

    Returns
    -------
    List[Tuple[str, int]]
        A list of (file_path, size_in_bytes). Directories are skipped.
    """
    plural = {"model": "models",
              "dataset": "datasets",
              "space": "spaces"}[repo_type]
    path = f"/api/{plural}/{repo_id}/tree/{revision}"
    params = {"recursive": 1} if recursive else {}

    data = client.request("GET", path, params=params)

    # Handle response format
    if isinstance(data, dict) and "tree" in data:
        entries = data["tree"]
    elif isinstance(data, list):
        entries = data
    else:
        return []

    return [
        (e["path"], e.get("size", -1))
        for e in entries
        if e.get("type") != "directory"
    ]


def injectHFBrowser(model: str, headless: bool = True) -> str:
    """
    Retrieve the rendered Hugging Face model page via Selenium.

    Parameters
    ----------
    model : str
        Fully-qualified URL for the target Hugging Face model repository.
    headless : bool
        When True (default), runs Chrome in headless mode so no window appears.

    Returns
    -------
    str
        Visible text contained within the page `<body>` element.

    Notes
    -----
    A new Chrome WebDriver instance is created per call to avoid leaking
    session state between runs. The host must have a compatible chromedriver
    installation available on the PATH.
    """
    # Use an ephemeral Chrome session so each call starts from a clean slate.
    # Configure Chrome to run headless by default to avoid opening a window.
    chrome_options = webdriver.ChromeOptions()
    if headless:
        # Use the modern headless mode if available
        chrome_options.add_argument("--headless=new")
    chrome_options.add_argument("--disable-gpu")
    chrome_options.add_argument("--window-size=1280,800")
    chrome_options.add_argument("--disable-dev-shm-usage")
    chrome_options.add_argument("--disable-extensions")
    chrome_options.add_argument("--disable-infobars")

    driver = webdriver.Chrome(options=chrome_options)
    try:
        driver.get(model)

        WebDriverWait(driver, 15).until(
            EC.presence_of_element_located((By.CSS_SELECTOR, "main"))
        )
        # Wait until the body content is fully rendered
        WebDriverWait(driver, 15).until(
            EC.presence_of_element_located((By.TAG_NAME, "body"))
        )

        # Get *all* visible text on the page
        return driver.find_element(By.TAG_NAME, "body").text

    finally:
        driver.quit()
>>>>>>> 4422a257
<|MERGE_RESOLUTION|>--- conflicted
+++ resolved
@@ -1,62 +1,3 @@
-<<<<<<< HEAD
-# src/utils.py
-# Store any helper functions here
-
-from typing import List, Tuple
-
-from Client import HFClient
-
-
-def browse_hf_repo(
-    client: HFClient,
-    repo_id: str,
-    repo_type: str = "model",
-    revision: str = "main",
-    recursive: bool = True,
-) -> List[Tuple[str, int]]:
-    """
-    Browse files of a Hugging Face repo using HFClient.
-
-    Parameters
-    ----------
-    client : HFClient
-        An instance of your HFClient (already configured with token).
-    repo_id : str
-        Repo identifier, e.g. "facebook/opt-125m".
-    repo_type : str
-        One of "model", "dataset", or "space".
-    revision : str
-        Branch, tag, or commit SHA (default: "main").
-    recursive : bool
-        Whether to traverse all subfolders.
-
-    Returns
-    -------
-    List[Tuple[str, int]]
-        A list of (file_path, size_in_bytes). Directories are skipped.
-    """
-    plural = {"model": "models",
-              "dataset": "datasets",
-              "space": "spaces"}[repo_type]
-    path = f"/api/{plural}/{repo_id}/tree/{revision}"
-    params = {"recursive": 1} if recursive else {}
-
-    data = client.request("GET", path, params=params)
-
-    # Handle response format
-    if isinstance(data, dict) and "tree" in data:
-        entries = data["tree"]
-    elif isinstance(data, list):
-        entries = data
-    else:
-        return []
-
-    return [
-        (e["path"], e.get("size", -1))
-        for e in entries
-        if e.get("type") != "directory"
-    ]
-=======
 # src/utils.py
 # Store any helper functions here
 
@@ -67,7 +8,7 @@
 from selenium.webdriver.support import expected_conditions as EC
 from selenium.webdriver.support.ui import WebDriverWait
 
-from src.Client import HFClient
+from Client import HFClient
 
 
 def browse_hf_repo(
@@ -171,5 +112,4 @@
         return driver.find_element(By.TAG_NAME, "body").text
 
     finally:
-        driver.quit()
->>>>>>> 4422a257
+        driver.quit()