--- conflicted
+++ resolved
@@ -246,7 +246,6 @@
 
 
 '''
-<<<<<<< HEAD
 GIT TESTS
 '''
 
@@ -330,7 +329,9 @@
 
         args, _kwargs = mock_run.call_args
         self.assertEqual(args[0], ["git", "ls-files"])  # used ls-files
-=======
+
+
+'''
 ENV VAR TOKEN TESTS
 '''
 
@@ -385,7 +386,6 @@
         with patch.dict(os.environ, {"HF_TOKEN": ""}, clear=False):
             with self.assertRaises(ValueError):
                 _ = HFClient(max_requests=1)
->>>>>>> e438fa65
 
 
 if __name__ == '__main__':
